--- conflicted
+++ resolved
@@ -165,17 +165,15 @@
 }
 
 bool DynamicType::IsTkCompatibleWith(const DynamicType &that) const {
-  if (category_ != that.category_ || kind_ != that.kind_) {
-    return false;
-  } else if (category_ != TypeCategory::Derived) {
-    return true;  // same intrinsic category and kind
+  if (category_ != TypeCategory::Derived) {
+    return category_ == that.category_ && kind_ == that.kind_;
   } else if (IsUnlimitedPolymorphic()) {
     return true;
   } else if (that.IsUnlimitedPolymorphic()) {
     return false;
   } else if (!IsKindCompatible(*derived_, *that.derived_)) {
     return false;  // kind params don't match
-  } else if (!isPolymorphic_) {
+  } else if (!IsPolymorphic()) {
     return derived_->typeSymbol() == that.derived_->typeSymbol();
   } else {
     return IsAncestorTypeOf(derived_, that.derived_);
@@ -199,17 +197,12 @@
   } else if (const auto *derived{type.AsDerived()}) {
     return DynamicType{
         *derived, type.category() == semantics::DeclTypeSpec::ClassDerived};
-<<<<<<< HEAD
-  } else {
-    return DynamicType::UnlimitedPolymorphic();
-=======
   } else if (type.category() == semantics::DeclTypeSpec::ClassStar) {
     return DynamicType::UnlimitedPolymorphic();
   } else if (type.category() == semantics::DeclTypeSpec::TypeStar) {
     return DynamicType::AssumedType();
   } else {
     common::die("DynamicType::From(DeclTypeSpec): failed");
->>>>>>> 770ed618
   }
   return std::nullopt;
 }
