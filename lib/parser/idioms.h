--- conflicted
+++ resolved
@@ -69,15 +69,10 @@
 // To disable, compile with '-DCHECK=(void)'
 #ifndef CHECK
 #define CHECK(x) \
-<<<<<<< HEAD
-  ((x) || (die("CHECK(" #x ") failed at " __FILE__ "(%d)", __LINE__), false))
-#endif
-=======
   ((x) || \
       (Fortran::parser::die( \
            "CHECK(" #x ") failed at " __FILE__ "(%d)", __LINE__), \
           false))
->>>>>>> f330b03f
 
 // To make error messages more informative, wrap some type information
 // around a false compile-time value, e.g.
