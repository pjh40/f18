// Copyright (c) 2018-2019, NVIDIA CORPORATION.  All rights reserved.
//
// Licensed under the Apache License, Version 2.0 (the "License");
// you may not use this file except in compliance with the License.
// You may obtain a copy of the License at
//
//     http://www.apache.org/licenses/LICENSE-2.0
//
// Unless required by applicable law or agreed to in writing, software
// distributed under the License is distributed on an "AS IS" BASIS,
// WITHOUT WARRANTIES OR CONDITIONS OF ANY KIND, either express or implied.
// See the License for the specific language governing permissions and
// limitations under the License.

#include "fold.h"
#include "character.h"
#include "characteristics.h"
#include "common.h"
#include "constant.h"
#include "expression.h"
#include "host.h"
#include "int-power.h"
#include "intrinsics-library-templates.h"
#include "shape.h"
#include "tools.h"
#include "traversal.h"
#include "type.h"
#include "../common/indirection.h"
#include "../common/template.h"
#include "../common/unwrap.h"
#include "../parser/message.h"
#include "../semantics/scope.h"
#include "../semantics/symbol.h"
#include <cmath>
#include <complex>
#include <cstdio>
#include <optional>
#include <sstream>
#include <type_traits>
#include <variant>

namespace Fortran::evaluate {

// FoldOperation() rewrites expression tree nodes.
// If there is any possibility that the rewritten node will
// not have the same representation type, the result of
// FoldOperation() will be packaged in an Expr<> of the same
// specific type.

// no-op base case
template<typename A>
common::IfNoLvalue<Expr<ResultType<A>>, A> FoldOperation(
    FoldingContext &, A &&x) {
  static_assert(!std::is_same_v<A, Expr<ResultType<A>>> &&
      "call Fold() instead for Expr<>");
  return Expr<ResultType<A>>{std::move(x)};
}

// Forward declarations of overloads, template instantiations, and template
// specializations of FoldOperation() to enable mutual recursion between them.
static Component FoldOperation(FoldingContext &, Component &&);
static NamedEntity FoldOperation(FoldingContext &, NamedEntity &&);
static Triplet FoldOperation(FoldingContext &, Triplet &&);
static Subscript FoldOperation(FoldingContext &, Subscript &&);
static ArrayRef FoldOperation(FoldingContext &, ArrayRef &&);
static CoarrayRef FoldOperation(FoldingContext &, CoarrayRef &&);
static DataRef FoldOperation(FoldingContext &, DataRef &&);
static Substring FoldOperation(FoldingContext &, Substring &&);
static ComplexPart FoldOperation(FoldingContext &, ComplexPart &&);
template<typename T>
Expr<T> FoldOperation(FoldingContext &context, FunctionRef<T> &&);
template<int KIND>
Expr<Type<TypeCategory::Integer, KIND>> FoldIntrinsicFunction(
    FoldingContext &context, FunctionRef<Type<TypeCategory::Integer, KIND>> &&);
template<int KIND>
Expr<Type<TypeCategory::Real, KIND>> FoldIntrinsicFunction(
    FoldingContext &context, FunctionRef<Type<TypeCategory::Real, KIND>> &&);
template<int KIND>
Expr<Type<TypeCategory::Complex, KIND>> FoldIntrinsicFunction(
    FoldingContext &context, FunctionRef<Type<TypeCategory::Complex, KIND>> &&);
template<int KIND>
Expr<Type<TypeCategory::Logical, KIND>> FoldIntrinsicFunction(
    FoldingContext &context, FunctionRef<Type<TypeCategory::Logical, KIND>> &&);
template<typename T> Expr<T> FoldOperation(FoldingContext &, Designator<T> &&);

template<int KIND>
Expr<Type<TypeCategory::Integer, KIND>> FoldOperation(
    FoldingContext &, TypeParamInquiry<KIND> &&);
static Expr<ImpliedDoIndex::Result> FoldOperation(
    FoldingContext &context, ImpliedDoIndex &&);
template<typename T>
Expr<T> FoldOperation(FoldingContext &, ArrayConstructor<T> &&);
static Expr<SomeDerived> FoldOperation(
    FoldingContext &, StructureConstructor &&);

// Overloads, instantiations, and specializations of FoldOperation().

Component FoldOperation(FoldingContext &context, Component &&component) {
  return {FoldOperation(context, std::move(component.base())),
      component.GetLastSymbol()};
}

NamedEntity FoldOperation(FoldingContext &context, NamedEntity &&x) {
  if (Component * c{x.UnwrapComponent()}) {
    return NamedEntity{FoldOperation(context, std::move(*c))};
  } else {
    return std::move(x);
  }
}

Triplet FoldOperation(FoldingContext &context, Triplet &&triplet) {
  MaybeExtentExpr lower{triplet.lower()};
  MaybeExtentExpr upper{triplet.upper()};
  return {Fold(context, std::move(lower)), Fold(context, std::move(upper)),
      Fold(context, triplet.stride())};
}

Subscript FoldOperation(FoldingContext &context, Subscript &&subscript) {
  return std::visit(
      common::visitors{
          [&](IndirectSubscriptIntegerExpr &&expr) {
            expr.value() = Fold(context, std::move(expr.value()));
            return Subscript(std::move(expr));
          },
          [&](Triplet &&triplet) {
            return Subscript(FoldOperation(context, std::move(triplet)));
          },
      },
      std::move(subscript.u));
}

ArrayRef FoldOperation(FoldingContext &context, ArrayRef &&arrayRef) {
  NamedEntity base{FoldOperation(context, std::move(arrayRef.base()))};
  for (Subscript &subscript : arrayRef.subscript()) {
    subscript = FoldOperation(context, std::move(subscript));
  }
  return ArrayRef{std::move(base), std::move(arrayRef.subscript())};
}

CoarrayRef FoldOperation(FoldingContext &context, CoarrayRef &&coarrayRef) {
  std::vector<Subscript> subscript;
  for (Subscript x : coarrayRef.subscript()) {
    subscript.emplace_back(FoldOperation(context, std::move(x)));
  }
  std::vector<Expr<SubscriptInteger>> cosubscript;
  for (Expr<SubscriptInteger> x : coarrayRef.cosubscript()) {
    cosubscript.emplace_back(Fold(context, std::move(x)));
  }
  CoarrayRef folded{std::move(coarrayRef.base()), std::move(subscript),
      std::move(cosubscript)};
  if (std::optional<Expr<SomeInteger>> stat{coarrayRef.stat()}) {
    folded.set_stat(Fold(context, std::move(*stat)));
  }
  if (std::optional<Expr<SomeInteger>> team{coarrayRef.team()}) {
    folded.set_team(
        Fold(context, std::move(*team)), coarrayRef.teamIsTeamNumber());
  }
  return folded;
}

DataRef FoldOperation(FoldingContext &context, DataRef &&dataRef) {
  return std::visit(
      common::visitors{
          [&](const Symbol *symbol) { return DataRef{*symbol}; },
          [&](auto &&x) {
            return DataRef{FoldOperation(context, std::move(x))};
          },
      },
      std::move(dataRef.u));
}

Substring FoldOperation(FoldingContext &context, Substring &&substring) {
  auto lower{Fold(context, substring.lower())};
  auto upper{Fold(context, substring.upper())};
  if (const DataRef * dataRef{substring.GetParentIf<DataRef>()}) {
    return Substring{FoldOperation(context, DataRef{*dataRef}),
        std::move(lower), std::move(upper)};
  } else {
    auto p{*substring.GetParentIf<StaticDataObject::Pointer>()};
    return Substring{std::move(p), std::move(lower), std::move(upper)};
  }
}

ComplexPart FoldOperation(FoldingContext &context, ComplexPart &&complexPart) {
  DataRef complex{complexPart.complex()};
  return ComplexPart{
      FoldOperation(context, std::move(complex)), complexPart.part()};
}

// helpers to fold intrinsic function references
// Define callable types used in a common utility that
// takes care of array and cast/conversion aspects for elemental intrinsics

template<typename TR, typename... TArgs>
using ScalarFunc = std::function<Scalar<TR>(const Scalar<TArgs> &...)>;
template<typename TR, typename... TArgs>
using ScalarFuncWithContext =
    std::function<Scalar<TR>(FoldingContext &, const Scalar<TArgs> &...)>;

// Apply type conversion and re-folding if necessary.
// This is where BOZ arguments are converted.
template<typename T>
static inline Constant<T> *FoldConvertedArg(
    FoldingContext &context, std::optional<ActualArgument> &arg) {
  if (arg.has_value()) {
    if (auto *expr{arg->UnwrapExpr()}) {
      if (UnwrapExpr<Expr<T>>(*expr) == nullptr) {
        if (auto converted{ConvertToType(T::GetType(), std::move(*expr))}) {
          *expr = Fold(context, std::move(*converted));
        }
      }
      return UnwrapConstantValue<T>(*expr);
    }
  }
  return nullptr;
}

template<template<typename, typename...> typename WrapperType, typename TR,
    typename... TA, std::size_t... I>
static inline Expr<TR> FoldElementalIntrinsicHelper(FoldingContext &context,
    FunctionRef<TR> &&funcRef, WrapperType<TR, TA...> func,
    std::index_sequence<I...>) {
  static_assert(
      (... && IsSpecificIntrinsicType<TA>));  // TODO derived types for MERGE?
  static_assert(sizeof...(TA) > 0);
  std::tuple<const Constant<TA> *...> args{
      FoldConvertedArg<TA>(context, funcRef.arguments()[I])...};
  if ((... && (std::get<I>(args) != nullptr))) {
    // Compute the shape of the result based on shapes of arguments
    ConstantSubscripts shape;
    int rank{0};
    const ConstantSubscripts *shapes[sizeof...(TA)]{
        &std::get<I>(args)->shape()...};
    const int ranks[sizeof...(TA)]{std::get<I>(args)->Rank()...};
    for (unsigned int i{0}; i < sizeof...(TA); ++i) {
      if (ranks[i] > 0) {
        if (rank == 0) {
          rank = ranks[i];
          shape = *shapes[i];
        } else {
          if (shape != *shapes[i]) {
            // TODO: Rank compatibility was already checked but it seems to be
            // the first place where the actual shapes are checked to be the
            // same. Shouldn't this be checked elsewhere so that this is also
            // checked for non constexpr call to elemental intrinsics function?
            context.messages().Say(
                "Arguments in elemental intrinsic function are not conformable"_err_en_US);
            return Expr<TR>{std::move(funcRef)};
          }
        }
      }
    }
    CHECK(rank == GetRank(shape));

    // Compute all the scalar values of the results
    std::vector<Scalar<TR>> results;
    if (TotalElementCount(shape) > 0) {
      ConstantBounds bounds{shape};
      ConstantSubscripts index(rank, 1);
      do {
        if constexpr (std::is_same_v<WrapperType<TR, TA...>,
                          ScalarFuncWithContext<TR, TA...>>) {
          results.emplace_back(func(context,
              (ranks[I] ? std::get<I>(args)->At(index)
                        : std::get<I>(args)->GetScalarValue().value())...));
        } else if constexpr (std::is_same_v<WrapperType<TR, TA...>,
                                 ScalarFunc<TR, TA...>>) {
          results.emplace_back(func(
              (ranks[I] ? std::get<I>(args)->At(index)
                        : std::get<I>(args)->GetScalarValue().value())...));
        }
      } while (bounds.IncrementSubscripts(index));
    }
    // Build and return constant result
    if constexpr (TR::category == TypeCategory::Character) {
      auto len{static_cast<ConstantSubscript>(
          results.size() ? results[0].length() : 0)};
      return Expr<TR>{Constant<TR>{len, std::move(results), std::move(shape)}};
    } else {
      return Expr<TR>{Constant<TR>{std::move(results), std::move(shape)}};
    }
  }
  return Expr<TR>{std::move(funcRef)};
}

template<typename TR, typename... TA>
Expr<TR> FoldElementalIntrinsic(FoldingContext &context,
    FunctionRef<TR> &&funcRef, ScalarFunc<TR, TA...> func) {
  return FoldElementalIntrinsicHelper<ScalarFunc, TR, TA...>(
      context, std::move(funcRef), func, std::index_sequence_for<TA...>{});
}
template<typename TR, typename... TA>
Expr<TR> FoldElementalIntrinsic(FoldingContext &context,
    FunctionRef<TR> &&funcRef, ScalarFuncWithContext<TR, TA...> func) {
  return FoldElementalIntrinsicHelper<ScalarFuncWithContext, TR, TA...>(
      context, std::move(funcRef), func, std::index_sequence_for<TA...>{});
}

static std::optional<std::int64_t> GetInt64Arg(
    const std::optional<ActualArgument> &arg) {
  if (const auto *intExpr{UnwrapExpr<Expr<SomeInteger>>(arg)}) {
    return ToInt64(*intExpr);
  } else {
    return std::nullopt;
  }
}

static std::optional<std::int64_t> GetInt64ArgOr(
    const std::optional<ActualArgument> &arg, std::int64_t defaultValue) {
  if (!arg.has_value()) {
    return defaultValue;
  } else if (const auto *intExpr{UnwrapExpr<Expr<SomeInteger>>(arg)}) {
    return ToInt64(*intExpr);
  } else {
    return std::nullopt;
  }
}

template<typename A, typename B>
std::optional<std::vector<A>> GetIntegerVector(const B &x) {
  static_assert(std::is_integral_v<A>);
  if (const auto *someInteger{UnwrapExpr<Expr<SomeInteger>>(x)}) {
    return std::visit(
        [](const auto &typedExpr) -> std::optional<std::vector<A>> {
          using T = ResultType<decltype(typedExpr)>;
          if (const auto *constant{UnwrapConstantValue<T>(typedExpr)}) {
            if (constant->Rank() == 1) {
              std::vector<A> result;
              for (const auto &value : constant->values()) {
                result.push_back(static_cast<A>(value.ToInt64()));
              }
              return result;
            }
          }
          return std::nullopt;
        },
        someInteger->u);
  }
  return std::nullopt;
}

// Transform an intrinsic function reference that contains user errors
// into an intrinsic with the same characteristic but the "invalid" name.
// This to prevent generating warnings over and over if the expression
// gets re-folded.
template<typename T> Expr<T> MakeInvalidIntrinsic(FunctionRef<T> &&funcRef) {
  SpecificIntrinsic invalid{std::get<SpecificIntrinsic>(funcRef.proc().u)};
  invalid.name = "invalid";
  return Expr<T>{FunctionRef<T>{
      ProcedureDesignator{std::move(invalid)}, std::move(funcRef.arguments())}};
}

template<typename T>
Expr<T> Reshape(FoldingContext &context, FunctionRef<T> &&funcRef) {
  auto args{funcRef.arguments()};
  CHECK(args.size() == 4);
  const auto *source{UnwrapConstantValue<T>(args[0])};
  const auto *pad{UnwrapConstantValue<T>(args[2])};
  std::optional<std::vector<ConstantSubscript>> shape{
      GetIntegerVector<ConstantSubscript>(args[1])};
  std::optional<std::vector<int>> order{GetIntegerVector<int>(args[3])};

  if (!source || !shape || (args[2].has_value() && !pad) ||
      (args[3].has_value() && !order)) {
    return Expr<T>{std::move(funcRef)};  // Non-constant arguments
  } else if (!IsValidShape(shape.value())) {
    context.messages().Say("Invalid SHAPE in RESHAPE"_en_US);
  } else {
    int rank{GetRank(shape.value())};
    std::size_t resultElements{TotalElementCount(shape.value())};
    std::optional<std::vector<int>> dimOrder;
    if (order.has_value()) {
      dimOrder = ValidateDimensionOrder(rank, *order);
    }
    std::vector<int> *dimOrderPtr{
        dimOrder.has_value() ? &dimOrder.value() : nullptr};
    if (order.has_value() && !dimOrder.has_value()) {
      context.messages().Say("Invalid ORDER in RESHAPE"_en_US);
    } else if (resultElements > source->size() && (!pad || pad->empty())) {
      context.messages().Say("Too few SOURCE elements in RESHAPE and PAD"
                             "is not present or has null size"_en_US);
    } else {
      Constant<T> result{!source->empty()
              ? source->Reshape(std::move(shape.value()))
              : pad->Reshape(std::move(shape.value()))};
      ConstantSubscripts subscripts{result.lbounds()};
      auto copied{
          result.CopyFrom(*source, source->size(), subscripts, dimOrderPtr)};
      if (copied < resultElements) {
        CHECK(pad);
        copied += result.CopyFrom(
            *pad, resultElements - copied, subscripts, dimOrderPtr);
      }
      CHECK(copied == resultElements);
      return Expr<T>{std::move(result)};
    }
  }
  // Invalid, prevent re-folding
  return MakeInvalidIntrinsic(std::move(funcRef));
}

template<typename T>
Expr<T> FoldOperation(FoldingContext &context, FunctionRef<T> &&funcRef) {
  ActualArguments &args{funcRef.arguments()};
  for (std::optional<ActualArgument> &arg : args) {
    if (auto *expr{UnwrapExpr<Expr<SomeType>>(arg)}) {
      *expr = Fold(context, std::move(*expr));
    }
  }
  if (auto *intrinsic{std::get_if<SpecificIntrinsic>(&funcRef.proc().u)}) {
    const std::string name{intrinsic->name};
    if (name == "reshape") {
      return Reshape(context, std::move(funcRef));
    }
    // TODO: other type independent transformational
    if constexpr (!std::is_same_v<T, SomeDerived>) {
      return FoldIntrinsicFunction(context, std::move(funcRef));
    }
  }
  return Expr<T>{std::move(funcRef)};
}

template<int KIND>
Expr<Type<TypeCategory::Integer, KIND>> FoldIntrinsicFunction(
    FoldingContext &context,
    FunctionRef<Type<TypeCategory::Integer, KIND>> &&funcRef) {
  using T = Type<TypeCategory::Integer, KIND>;
  using Int4 = Type<TypeCategory::Integer, 4>;
  ActualArguments &args{funcRef.arguments()};
  auto *intrinsic{std::get_if<SpecificIntrinsic>(&funcRef.proc().u)};
  CHECK(intrinsic);
  std::string name{intrinsic->name};
  if (name == "abs") {
    return FoldElementalIntrinsic<T, T>(context, std::move(funcRef),
        ScalarFunc<T, T>([&context](const Scalar<T> &i) -> Scalar<T> {
          typename Scalar<T>::ValueWithOverflow j{i.ABS()};
          if (j.overflow) {
            context.messages().Say(
                "abs(integer(kind=%d)) folding overflowed"_en_US, KIND);
          }
          return j.value;
        }));
  } else if (name == "dim") {
    return FoldElementalIntrinsic<T, T, T>(
        context, std::move(funcRef), &Scalar<T>::DIM);
  } else if (name == "dshiftl" || name == "dshiftr") {
    const auto fptr{
        name == "dshiftl" ? &Scalar<T>::DSHIFTL : &Scalar<T>::DSHIFTR};
    // Third argument can be of any kind. However, it must be smaller or equal
    // than BIT_SIZE. It can be converted to Int4 to simplify.
    return FoldElementalIntrinsic<T, T, T, Int4>(context, std::move(funcRef),
        ScalarFunc<T, T, T, Int4>(
            [&fptr](const Scalar<T> &i, const Scalar<T> &j,
                const Scalar<Int4> &shift) -> Scalar<T> {
              return std::invoke(fptr, i, j, static_cast<int>(shift.ToInt64()));
            }));
  } else if (name == "exponent") {
    if (auto *sx{UnwrapExpr<Expr<SomeReal>>(args[0])}) {
      return std::visit(
          [&funcRef, &context](const auto &x) -> Expr<T> {
            using TR = typename std::decay_t<decltype(x)>::Result;
            return FoldElementalIntrinsic<T, TR>(context, std::move(funcRef),
                &Scalar<TR>::template EXPONENT<Scalar<T>>);
          },
          sx->u);
    } else {
      common::die("exponent argument must be real");
    }
  } else if (name == "iachar" || name == "ichar") {
    auto *someChar{UnwrapExpr<Expr<SomeCharacter>>(args[0])};
    CHECK(someChar != nullptr);
    if (auto len{ToInt64(someChar->LEN())}) {
      if (len.value() != 1) {
        // Do not die, this was not checked before
        context.messages().Say(
            "Character in intrinsic function %s must have length one"_en_US,
            name);
      } else {
        return std::visit(
            [&funcRef, &context](const auto &str) -> Expr<T> {
              using Char = typename std::decay_t<decltype(str)>::Result;
              return FoldElementalIntrinsic<T, Char>(context,
                  std::move(funcRef),
                  ScalarFunc<T, Char>([](const Scalar<Char> &c) {
                    return Scalar<T>{CharacterUtils<Char::kind>::ICHAR(c)};
                  }));
            },
            someChar->u);
      }
    }
  } else if (name == "iand" || name == "ior" || name == "ieor") {
    auto fptr{&Scalar<T>::IAND};
    if (name == "iand") {  // done in fptr declaration
    } else if (name == "ior") {
      fptr = &Scalar<T>::IOR;
    } else if (name == "ieor") {
      fptr = &Scalar<T>::IEOR;
    } else {
      common::die("missing case to fold intrinsic function %s", name.c_str());
    }
    return FoldElementalIntrinsic<T, T, T>(
        context, std::move(funcRef), ScalarFunc<T, T, T>(fptr));
  } else if (name == "ibclr" || name == "ibset" || name == "ishft" ||
      name == "shifta" || name == "shiftr" || name == "shiftl") {
    // Second argument can be of any kind. However, it must be smaller or
    // equal than BIT_SIZE. It can be converted to Int4 to simplify.
    auto fptr{&Scalar<T>::IBCLR};
    if (name == "ibclr") {  // done in fprt definition
    } else if (name == "ibset") {
      fptr = &Scalar<T>::IBSET;
    } else if (name == "ishft") {
      fptr = &Scalar<T>::ISHFT;
    } else if (name == "shifta") {
      fptr = &Scalar<T>::SHIFTA;
    } else if (name == "shiftr") {
      fptr = &Scalar<T>::SHIFTR;
    } else if (name == "shiftl") {
      fptr = &Scalar<T>::SHIFTL;
    } else {
      common::die("missing case to fold intrinsic function %s", name.c_str());
    }
    return FoldElementalIntrinsic<T, T, Int4>(context, std::move(funcRef),
        ScalarFunc<T, T, Int4>(
            [&fptr](const Scalar<T> &i, const Scalar<Int4> &pos) -> Scalar<T> {
              return std::invoke(fptr, i, static_cast<int>(pos.ToInt64()));
            }));
  } else if (name == "int") {
    if (auto *expr{args[0].value().UnwrapExpr()}) {
      return std::visit(
          [&](auto &&x) -> Expr<T> {
            using From = std::decay_t<decltype(x)>;
            if constexpr (std::is_same_v<From, BOZLiteralConstant> ||
                IsNumericCategoryExpr<From>()) {
              return Fold(context, ConvertToType<T>(std::move(x)));
            }
            common::die("int() argument type not valid");
          },
          std::move(expr->u));
    }
  } else if (name == "kind") {
    if constexpr (common::HasMember<T, IntegerTypes>) {
      return Expr<T>{args[0].value().GetType()->kind()};
    } else {
      common::die("kind() result not integral");
    }
  } else if (name == "leadz" || name == "trailz" || name == "poppar" ||
      name == "popcnt") {
    if (auto *sn{UnwrapExpr<Expr<SomeInteger>>(args[0])}) {
      return std::visit(
          [&funcRef, &context, &name](const auto &n) -> Expr<T> {
            using TI = typename std::decay_t<decltype(n)>::Result;
            if (name == "poppar") {
              return FoldElementalIntrinsic<T, TI>(context, std::move(funcRef),
                  ScalarFunc<T, TI>([](const Scalar<TI> &i) -> Scalar<T> {
                    return Scalar<T>{i.POPPAR() ? 1 : 0};
                  }));
<<<<<<< HEAD
            }
            auto fptr{&Scalar<TI>::LEADZ};
            if (name == "leadz") {  // done in fprt definition
            } else if (name == "trailz") {
              fptr = &Scalar<TI>::TRAILZ;
            } else if (name == "popcnt") {
              fptr = &Scalar<TI>::POPCNT;
            } else {
              common::die(
                  "missing case to fold intrinsic function %s", name.c_str());
            }
            return FoldElementalIntrinsic<T, TI>(context, std::move(funcRef),
                ScalarFunc<T, TI>([&fptr](const Scalar<TI> &i) -> Scalar<T> {
                  return Scalar<T>{std::invoke(fptr, i)};
                }));
          },
          sn->u);
    } else {
      common::die("leadz argument must be integer");
    }
  } else if (name == "len") {
    if (auto *charExpr{UnwrapExpr<Expr<SomeCharacter>>(args[0])}) {
      return std::visit(
          [&](auto &kx) {
            if (auto len{kx.LEN()}) {
              return Fold(context, ConvertToType<T>(*std::move(len)));
            } else {
              return Expr<T>{std::move(funcRef)};
            }
          },
          charExpr->u);
    } else {
      common::die("len() argument must be of character type");
    }
  } else if (name == "maskl" || name == "maskr") {
    // Argument can be of any kind but value has to be smaller than bit_size.
    // It can be safely converted to Int4 to simplify.
    const auto fptr{name == "maskl" ? &Scalar<T>::MASKL : &Scalar<T>::MASKR};
    return FoldElementalIntrinsic<T, Int4>(context, std::move(funcRef),
        ScalarFunc<T, Int4>([&fptr](const Scalar<Int4> &places) -> Scalar<T> {
          return fptr(static_cast<int>(places.ToInt64()));
        }));
  } else if (name == "merge_bits") {
    return FoldElementalIntrinsic<T, T, T, T>(
        context, std::move(funcRef), &Scalar<T>::MERGE_BITS);
  } else if (name == "precision") {
    if (const auto *cx{UnwrapExpr<Expr<SomeReal>>(args[0])}) {
      return Expr<T>{std::visit(
          [](const auto &kx) {
            return Scalar<ResultType<decltype(kx)>>::PRECISION;
          },
          cx->u)};
    } else if (const auto *cx{UnwrapExpr<Expr<SomeComplex>>(args[0])}) {
      return Expr<T>{std::visit(
          [](const auto &kx) {
            return Scalar<typename ResultType<decltype(kx)>::Part>::PRECISION;
          },
          cx->u)};
    }
  } else if (name == "radix") {
    return Expr<T>{2};
  } else if (name == "range") {
    if (const auto *cx{UnwrapExpr<Expr<SomeInteger>>(args[0])}) {
      return Expr<T>{std::visit(
          [](const auto &kx) {
            return Scalar<ResultType<decltype(kx)>>::RANGE;
          },
          cx->u)};
    } else if (const auto *cx{UnwrapExpr<Expr<SomeReal>>(args[0])}) {
      return Expr<T>{std::visit(
          [](const auto &kx) {
            return Scalar<ResultType<decltype(kx)>>::RANGE;
          },
          cx->u)};
    } else if (const auto *cx{UnwrapExpr<Expr<SomeComplex>>(args[0])}) {
      return Expr<T>{std::visit(
          [](const auto &kx) {
            return Scalar<typename ResultType<decltype(kx)>::Part>::RANGE;
          },
          cx->u)};
    }
  } else if (name == "rank") {
    // TODO assumed-rank dummy argument
    return Expr<T>{args[0].value().Rank()};
  } else if (name == "selected_char_kind") {
    if (const auto *chCon{UnwrapExpr<Constant<TypeOf<std::string>>>(args[0])}) {
      if (std::optional<std::string> value{chCon->GetScalarValue()}) {
        return Expr<T>{SelectedCharKind(*value)};
=======
            },
            sn->u);
      } else {
        common::die("leadz argument must be integer");
      }
    } else if (name == "len") {
      if (auto *charExpr{UnwrapExpr<Expr<SomeCharacter>>(args[0])}) {
        return std::visit(
            [&](auto &kx) {
              if (auto len{kx.LEN()}) {
                return Fold(context, ConvertToType<T>(*std::move(len)));
              } else {
                return Expr<T>{std::move(funcRef)};
              }
            },
            charExpr->u);
      } else {
        common::die("len() argument must be of character type");
      }
    } else if (name == "maskl" || name == "maskr") {
      // Argument can be of any kind but value has to be smaller than bit_size.
      // It can be safely converted to Int4 to simplify.
      using Int4 = Type<TypeCategory::Integer, 4>;
      const auto fptr{name == "maskl" ? &Scalar<T>::MASKL : &Scalar<T>::MASKR};
      return FoldElementalIntrinsic<T, Int4>(context, std::move(funcRef),
          ScalarFunc<T, Int4>([&fptr](const Scalar<Int4> &places) -> Scalar<T> {
            return fptr(static_cast<int>(places.ToInt64()));
          }));
    } else if (name == "merge_bits") {
      return FoldElementalIntrinsic<T, T, T, T>(
          context, std::move(funcRef), &Scalar<T>::MERGE_BITS);
    } else if (name == "precision") {
      if (const auto *cx{UnwrapExpr<Expr<SomeReal>>(args[0])}) {
        return Expr<T>{std::visit(
            [](const auto &kx) {
              return Scalar<ResultType<decltype(kx)>>::PRECISION;
            },
            cx->u)};
      } else if (const auto *cx{UnwrapExpr<Expr<SomeComplex>>(args[0])}) {
        return Expr<T>{std::visit(
            [](const auto &kx) {
              return Scalar<typename ResultType<decltype(kx)>::Part>::PRECISION;
            },
            cx->u)};
      }
    } else if (name == "radix") {
      return Expr<T>{2};
    } else if (name == "range") {
      if (const auto *cx{UnwrapExpr<Expr<SomeInteger>>(args[0])}) {
        return Expr<T>{std::visit(
            [](const auto &kx) {
              return Scalar<ResultType<decltype(kx)>>::RANGE;
            },
            cx->u)};
      } else if (const auto *cx{UnwrapExpr<Expr<SomeReal>>(args[0])}) {
        return Expr<T>{std::visit(
            [](const auto &kx) {
              return Scalar<ResultType<decltype(kx)>>::RANGE;
            },
            cx->u)};
      } else if (const auto *cx{UnwrapExpr<Expr<SomeComplex>>(args[0])}) {
        return Expr<T>{std::visit(
            [](const auto &kx) {
              return Scalar<typename ResultType<decltype(kx)>::Part>::RANGE;
            },
            cx->u)};
      }
    } else if (name == "rank") {
      // TODO assumed-rank dummy argument
      return Expr<T>{args[0].value().Rank()};
    } else if (name == "selected_char_kind") {
      if (const auto *chCon{
              UnwrapExpr<Constant<TypeOf<std::string>>>(args[0])}) {
        if (std::optional<std::string> value{chCon->GetScalarValue()}) {
          if (*value == "default") {
            return Expr<T>{
                context.defaults().GetDefaultKind(TypeCategory::Character)};
          } else {
            return Expr<T>{SelectedCharKind(*value)};
          }
        }
      }
    } else if (name == "selected_int_kind") {
      if (auto p{GetInt64Arg(args[0])}) {
        return Expr<T>{SelectedIntKind(*p)};
>>>>>>> e980d641
      }
    }
  } else if (name == "selected_int_kind") {
    if (auto p{GetInt64Arg(args[0])}) {
      return Expr<T>{SelectedIntKind(*p)};
    }
  } else if (name == "selected_real_kind") {
    if (auto p{GetInt64ArgOr(args[0], 0)}) {
      if (auto r{GetInt64ArgOr(args[1], 0)}) {
        if (auto radix{GetInt64ArgOr(args[2], 2)}) {
          return Expr<T>{SelectedRealKind(*p, *r, *radix)};
        }
      }
    }
  } else if (name == "shape") {
    if (auto shape{GetShape(context, args[0].value())}) {
      if (auto shapeExpr{AsExtentArrayExpr(*shape)}) {
        return Fold(context, ConvertToType<T>(std::move(*shapeExpr)));
      }
    }
  } else if (name == "size") {
    if (auto shape{GetShape(context, args[0].value())}) {
      if (auto &dimArg{args[1]}) {  // DIM= is present, get one extent
        if (auto dim{GetInt64Arg(args[1])}) {
          int rank = GetRank(*shape);
          if (*dim >= 1 && *dim <= rank) {
            if (auto &extent{shape->at(*dim - 1)}) {
              return Fold(context, ConvertToType<T>(std::move(*extent)));
            }
          } else {
            context.messages().Say(
                "size(array,dim=%jd) dimension is out of range for rank-%d array"_en_US,
                static_cast<std::intmax_t>(*dim), static_cast<int>(rank));
          }
        }
      } else if (auto extents{common::AllElementsPresent(std::move(*shape))}) {
        // DIM= is absent; compute PRODUCT(SHAPE())
        ExtentExpr product{1};
        for (auto &&extent : std::move(*extents)) {
          product = std::move(product) * std::move(extent);
        }
        return Expr<T>{ConvertToType<T>(Fold(context, std::move(product)))};
      }
    }
  }
  // TODO:
  // ceiling, count, cshift, dot_product, eoshift,
  // findloc, floor, iall, iany, iparity, ibits, image_status, index, ishftc,
  // lbound, len_trim, matmul, max, maxloc, maxval, merge, min,
  // minloc, minval, mod, modulo, nint, not, pack, product, reduce,
  // scan, sign, spread, sum, transfer, transpose, ubound, unpack, verify
  return Expr<T>{std::move(funcRef)};
}

template<int KIND>
Expr<Type<TypeCategory::Real, KIND>> ToReal(
    FoldingContext &context, Expr<SomeType> &&expr) {
  using Result = Type<TypeCategory::Real, KIND>;
  std::optional<Expr<Result>> result;
  std::visit(
      [&](auto &&x) {
        using From = std::decay_t<decltype(x)>;
        if constexpr (std::is_same_v<From, BOZLiteralConstant>) {
          // Move the bits without any integer->real conversion
          From original{x};
          result = ConvertToType<Result>(std::move(x));
          const auto *constant{UnwrapExpr<Constant<Result>>(*result)};
          CHECK(constant != nullptr);
          Scalar<Result> real{constant->GetScalarValue().value()};
          From converted{From::ConvertUnsigned(real.RawBits()).value};
          if (!(original == converted)) {  // C1601
            context.messages().Say(
                "Nonzero bits truncated from BOZ literal constant in REAL intrinsic"_en_US);
          }
        } else if constexpr (IsNumericCategoryExpr<From>()) {
          result = Fold(context, ConvertToType<Result>(std::move(x)));
        } else {
          common::die("ToReal: bad argument expression");
        }
      },
      std::move(expr.u));
  return result.value();
}

template<int KIND>
Expr<Type<TypeCategory::Real, KIND>> FoldIntrinsicFunction(
    FoldingContext &context,
    FunctionRef<Type<TypeCategory::Real, KIND>> &&funcRef) {
  using T = Type<TypeCategory::Real, KIND>;
  using ComplexT = Type<TypeCategory::Complex, KIND>;
  ActualArguments &args{funcRef.arguments()};
  auto *intrinsic{std::get_if<SpecificIntrinsic>(&funcRef.proc().u)};
  CHECK(intrinsic);
  std::string name{intrinsic->name};
  if (name == "acos" || name == "acosh" || name == "asin" || name == "asinh" ||
      (name == "atan" && args.size() == 1) || name == "atanh" ||
      name == "bessel_j0" || name == "bessel_j1" || name == "bessel_y0" ||
      name == "bessel_y1" || name == "cos" || name == "cosh" || name == "erf" ||
      name == "erfc" || name == "erfc_scaled" || name == "exp" ||
      name == "gamma" || name == "log" || name == "log10" ||
      name == "log_gamma" || name == "sin" || name == "sinh" ||
      name == "sqrt" || name == "tan" || name == "tanh") {
    CHECK(args.size() == 1);
    if (auto callable{context.hostIntrinsicsLibrary()
                          .GetHostProcedureWrapper<Scalar, T, T>(name)}) {
      return FoldElementalIntrinsic<T, T>(
          context, std::move(funcRef), *callable);
    } else {
      context.messages().Say(
          "%s(real(kind=%d)) cannot be folded on host"_en_US, name, KIND);
    }
  }
  if (name == "atan" || name == "atan2" || name == "hypot" || name == "mod") {
    std::string localName{name == "atan2" ? "atan" : name};
    CHECK(args.size() == 2);
    if (auto callable{
            context.hostIntrinsicsLibrary()
                .GetHostProcedureWrapper<Scalar, T, T, T>(localName)}) {
      return FoldElementalIntrinsic<T, T, T>(
          context, std::move(funcRef), *callable);
    } else {
      context.messages().Say(
          "%s(real(kind=%d), real(kind%d)) cannot be folded on host"_en_US,
          name, KIND, KIND);
    }
  } else if (name == "bessel_jn" || name == "bessel_yn") {
    if (args.size() == 2) {  // elemental
      // runtime functions use int arg
      using Int4 = Type<TypeCategory::Integer, 4>;
      if (auto callable{
              context.hostIntrinsicsLibrary()
                  .GetHostProcedureWrapper<Scalar, T, Int4, T>(name)}) {
        return FoldElementalIntrinsic<T, Int4, T>(
            context, std::move(funcRef), *callable);
      } else {
        context.messages().Say(
            "%s(integer(kind=4), real(kind=%d)) cannot be folded on host"_en_US,
            name, KIND);
      }
    }
  } else if (name == "abs") {
    // Argument can be complex or real
    if (auto *x{UnwrapExpr<Expr<SomeReal>>(args[0])}) {
      return FoldElementalIntrinsic<T, T>(
          context, std::move(funcRef), &Scalar<T>::ABS);
    } else if (auto *z{UnwrapExpr<Expr<SomeComplex>>(args[0])}) {
      if (auto callable{
              context.hostIntrinsicsLibrary()
                  .GetHostProcedureWrapper<Scalar, T, ComplexT>("abs")}) {
        return FoldElementalIntrinsic<T, ComplexT>(
            context, std::move(funcRef), *callable);
      } else {
        context.messages().Say(
            "abs(complex(kind=%d)) cannot be folded on host"_en_US, KIND);
      }
    } else {
      common::die(" unexpected argument type inside abs");
    }
  } else if (name == "aimag") {
    return FoldElementalIntrinsic<T, ComplexT>(
        context, std::move(funcRef), &Scalar<ComplexT>::AIMAG);
  } else if (name == "aint") {
    return FoldElementalIntrinsic<T, T>(context, std::move(funcRef),
        ScalarFunc<T, T>([&name, &context](const Scalar<T> &x) -> Scalar<T> {
          ValueWithRealFlags<Scalar<T>> y{x.AINT()};
          if (y.flags.test(RealFlag::Overflow)) {
            context.messages().Say("%s intrinsic folding overflow"_en_US, name);
          }
          return y.value;
        }));
  } else if (name == "dprod") {
    if (auto *x{UnwrapExpr<Expr<SomeReal>>(args[0])}) {
      if (auto *y{UnwrapExpr<Expr<SomeReal>>(args[1])}) {
        return Fold(context,
            Expr<T>{Multiply<T>{ConvertToType<T>(std::move(*x)),
                ConvertToType<T>(std::move(*y))}});
      }
    }
    common::die("Wrong argument type in dprod()");
  } else if (name == "epsilon") {
    return Expr<T>{Constant<T>{Scalar<T>::EPSILON()}};
  } else if (name == "real") {
    if (auto *expr{args[0].value().UnwrapExpr()}) {
      return ToReal<KIND>(context, std::move(*expr));
    }
  }
  // TODO: anint, cshift, dim, dot_product, eoshift, fraction, huge, matmul,
  // max, maxval, merge, min, minval, modulo, nearest, norm2, pack, product,
  // reduce, rrspacing, scale, set_exponent, sign, spacing, spread,
  // sum, tiny, transfer, transpose, unpack, bessel_jn (transformational) and
  // bessel_yn (transformational)
  return Expr<T>{std::move(funcRef)};
}

template<int KIND>
Expr<Type<TypeCategory::Complex, KIND>> FoldIntrinsicFunction(
    FoldingContext &context,
    FunctionRef<Type<TypeCategory::Complex, KIND>> &&funcRef) {
  using T = Type<TypeCategory::Complex, KIND>;
  ActualArguments &args{funcRef.arguments()};
  auto *intrinsic{std::get_if<SpecificIntrinsic>(&funcRef.proc().u)};
  CHECK(intrinsic);
  std::string name{intrinsic->name};
  if (name == "acos" || name == "acosh" || name == "asin" || name == "asinh" ||
      name == "atan" || name == "atanh" || name == "cos" || name == "cosh" ||
      name == "exp" || name == "log" || name == "sin" || name == "sinh" ||
      name == "sqrt" || name == "tan" || name == "tanh") {
    if (auto callable{context.hostIntrinsicsLibrary()
                          .GetHostProcedureWrapper<Scalar, T, T>(name)}) {
      return FoldElementalIntrinsic<T, T>(
          context, std::move(funcRef), *callable);
    } else {
      context.messages().Say(
          "%s(complex(kind=%d)) cannot be folded on host"_en_US, name, KIND);
    }
  } else if (name == "conjg") {
    return FoldElementalIntrinsic<T, T>(
        context, std::move(funcRef), &Scalar<T>::CONJG);
  } else if (name == "cmplx") {
    if (args.size() == 2) {
      if (auto *x{UnwrapExpr<Expr<SomeComplex>>(args[0])}) {
        return Fold(context, ConvertToType<T>(std::move(*x)));
      } else {
        common::die("x must be complex in cmplx(x[, kind])");
      }
    } else {
      CHECK(args.size() == 3);
      using Part = typename T::Part;
      Expr<SomeType> re{std::move(*args[0].value().UnwrapExpr())};
      Expr<SomeType> im{args[1].has_value()
              ? std::move(*args[1].value().UnwrapExpr())
              : AsGenericExpr(Constant<Part>{Scalar<Part>{}})};
      return Fold(context,
          Expr<T>{ComplexConstructor<KIND>{ToReal<KIND>(context, std::move(re)),
              ToReal<KIND>(context, std::move(im))}});
    }
  }
  // TODO: cshift, dot_product, eoshift, matmul, merge, pack, product,
  // reduce, spread, sum, transfer, transpose, unpack
  return Expr<T>{std::move(funcRef)};
}

template<int KIND>
Expr<Type<TypeCategory::Logical, KIND>> FoldIntrinsicFunction(
    FoldingContext &context,
    FunctionRef<Type<TypeCategory::Logical, KIND>> &&funcRef) {
  using T = Type<TypeCategory::Logical, KIND>;
  ActualArguments &args{funcRef.arguments()};
  auto *intrinsic{std::get_if<SpecificIntrinsic>(&funcRef.proc().u)};
  CHECK(intrinsic);
  std::string name{intrinsic->name};
  if (name == "all") {
    if (!args[1].has_value()) {  // TODO: ALL(x,DIM=d)
      if (const auto *constant{UnwrapConstantValue<T>(args[0])}) {
        bool result{true};
        for (const auto &element : constant->values()) {
          if (!element.IsTrue()) {
            result = false;
            break;
          }
        }
        return Expr<T>{result};
      }
    }
  } else if (name == "any") {
    if (!args[1].has_value()) {  // TODO: ANY(x,DIM=d)
      if (const auto *constant{UnwrapConstantValue<T>(args[0])}) {
        bool result{false};
        for (const auto &element : constant->values()) {
          if (element.IsTrue()) {
            result = true;
            break;
          }
        }
        return Expr<T>{result};
      }
    }
  } else if (name == "bge" || name == "bgt" || name == "ble" || name == "blt") {
    using LargestInt = Type<TypeCategory::Integer, 16>;
    static_assert(std::is_same_v<Scalar<LargestInt>, BOZLiteralConstant>);
    // Arguments do not have to be of the same integer type. Convert all
    // arguments to the biggest integer type before comparing them to
    // simplify.
    for (int i{0}; i <= 1; ++i) {
      if (auto *x{UnwrapExpr<Expr<SomeInteger>>(args[i])}) {
        *args[i] = AsGenericExpr(
            Fold(context, ConvertToType<LargestInt>(std::move(*x))));
      } else if (auto *x{UnwrapExpr<BOZLiteralConstant>(args[i])}) {
        *args[i] = AsGenericExpr(Constant<LargestInt>{std::move(*x)});
      }
    }
    auto fptr{&Scalar<LargestInt>::BGE};
    if (name == "bge") {  // done in fptr declaration
    } else if (name == "bgt") {
      fptr = &Scalar<LargestInt>::BGT;
    } else if (name == "ble") {
      fptr = &Scalar<LargestInt>::BLE;
    } else if (name == "blt") {
      fptr = &Scalar<LargestInt>::BLT;
    } else {
      common::die("missing case to fold intrinsic function %s", name.c_str());
    }
    return FoldElementalIntrinsic<T, LargestInt, LargestInt>(context,
        std::move(funcRef),
        ScalarFunc<T, LargestInt, LargestInt>(
            [&fptr](const Scalar<LargestInt> &i, const Scalar<LargestInt> &j) {
              return Scalar<T>{std::invoke(fptr, i, j)};
            }));
  }
  // TODO: btest, cshift, dot_product, eoshift, is_iostat_end,
  // is_iostat_eor, lge, lgt, lle, llt, logical, matmul, merge, out_of_range,
  // pack, parity, reduce, spread, transfer, transpose, unpack
  return Expr<T>{std::move(funcRef)};
}

template<int KIND>
Expr<Type<TypeCategory::Character, KIND>> FoldIntrinsicFunction(
    FoldingContext &context,
    FunctionRef<Type<TypeCategory::Character, KIND>> &&funcRef) {
  using T = Type<TypeCategory::Character, KIND>;
  auto *intrinsic{std::get_if<SpecificIntrinsic>(&funcRef.proc().u)};
  CHECK(intrinsic);
  std::string name{intrinsic->name};
  if (name == "achar" || name == "char") {
    using IntT = SubscriptInteger;
    return FoldElementalIntrinsic<T, IntT>(context, std::move(funcRef),
        ScalarFunc<T, IntT>([](const Scalar<IntT> &i) {
          return CharacterUtils<KIND>::CHAR(i.ToUInt64());
        }));
  } else if (name == "adjustl") {
    return FoldElementalIntrinsic<T, T>(
        context, std::move(funcRef), CharacterUtils<KIND>::ADJUSTL);
  } else if (name == "adjustr") {
    return FoldElementalIntrinsic<T, T>(
        context, std::move(funcRef), CharacterUtils<KIND>::ADJUSTR);
  } else if (name == "new_line") {
    return Expr<T>{Constant<T>{CharacterUtils<KIND>::NEW_LINE()}};
  }
  // TODO: cshift, eoshift, max, maxval, merge, min, minval, pack, reduce,
  // repeat, spread, transfer, transpose, trim, unpack
  return Expr<T>{std::move(funcRef)};
}

// Get the value of a PARAMETER
template<typename T>
std::optional<Expr<T>> GetParameterValue(
    FoldingContext &context, const Symbol &symbol) {
  if (symbol.attrs().test(semantics::Attr::PARAMETER)) {
    if (const auto *object{
            symbol.detailsIf<semantics::ObjectEntityDetails>()}) {
      if (object->initWasValidated()) {
        const auto *constant{UnwrapConstantValue<T>(object->init())};
        CHECK(constant != nullptr);
        return Expr<T>{*constant};
      }
      if (const auto &init{object->init()}) {
        if (auto dyType{DynamicType::From(symbol)}) {
          semantics::ObjectEntityDetails *mutableObject{
              const_cast<semantics::ObjectEntityDetails *>(object)};
          auto converted{
              ConvertToType(*dyType, std::move(mutableObject->init().value()))};
          // Reset expression now to prevent infinite loops if the init
          // expression depends on symbol itself.
          mutableObject->set_init(std::nullopt);
          if (converted.has_value()) {
            *converted = Fold(context, std::move(*converted));
            auto *unwrapped{UnwrapExpr<Expr<T>>(*converted)};
            CHECK(unwrapped != nullptr);
            if (auto *constant{UnwrapConstantValue<T>(*unwrapped)}) {
              if (symbol.Rank() > 0) {
                if (constant->Rank() == 0) {
                  // scalar expansion
                  if (auto symShape{GetShape(context, symbol)}) {
                    if (auto extents{AsConstantExtents(*symShape)}) {
                      *constant = constant->Reshape(std::move(*extents));
                      CHECK(constant->Rank() == symbol.Rank());
                    }
                  }
                }
                if (constant->Rank() == symbol.Rank()) {
                  NamedEntity base{symbol};
                  if (auto lbounds{
                          AsConstantExtents(GetLowerBounds(context, base))}) {
                    constant->set_lbounds(*std::move(lbounds));
                  }
                }
              }
              mutableObject->set_init(AsGenericExpr(Expr<T>{*constant}));
              if (auto constShape{GetShape(context, *constant)}) {
                if (auto symShape{GetShape(context, symbol)}) {
                  if (CheckConformance(context.messages(), *constShape,
                          *symShape, "initialization expression",
                          "PARAMETER")) {
                    mutableObject->set_initWasValidated();
                    return std::move(*unwrapped);
                  }
                } else {
                  context.messages().Say(symbol.name(),
                      "Could not determine the shape of the PARAMETER"_err_en_US);
                }
              } else {
                context.messages().Say(symbol.name(),
                    "Could not determine the shape of the initialization expression"_err_en_US);
              }
              mutableObject->set_init(std::nullopt);
            } else {
              std::stringstream ss;
              unwrapped->AsFortran(ss);
              context.messages().Say(symbol.name(),
                  "Initialization expression for PARAMETER '%s' (%s) cannot be computed as a constant value"_err_en_US,
                  symbol.name(), ss.str());
            }
          } else {
            std::stringstream ss;
            init->AsFortran(ss);
            context.messages().Say(symbol.name(),
                "Initialization expression for PARAMETER '%s' (%s) cannot be converted to its type (%s)"_err_en_US,
                symbol.name(), ss.str(), dyType->AsFortran());
          }
        }
      }
    }
  }
  return std::nullopt;
}

template<typename T>
static std::optional<Constant<T>> GetFoldedParameterValue(
    FoldingContext &context, const Symbol &symbol) {
  if (auto value{GetParameterValue<T>(context, symbol)}) {
    Expr<T> folded{Fold(context, std::move(*value))};
    if (const Constant<T> *value{UnwrapConstantValue<T>(folded)}) {
      return *value;
    }
  }
  return std::nullopt;
}

// Apply subscripts to a constant array

static std::optional<Constant<SubscriptInteger>> GetConstantSubscript(
    FoldingContext &context, Subscript &ss, const NamedEntity &base, int dim) {
  ss = FoldOperation(context, std::move(ss));
  return std::visit(
      common::visitors{
          [](IndirectSubscriptIntegerExpr &expr)
              -> std::optional<Constant<SubscriptInteger>> {
            if (auto constant{
                    GetScalarConstantValue<SubscriptInteger>(expr.value())}) {
              return Constant<SubscriptInteger>{*constant};
            } else {
              return std::nullopt;
            }
          },
          [&](Triplet &triplet) -> std::optional<Constant<SubscriptInteger>> {
            auto lower{triplet.lower()}, upper{triplet.upper()};
            std::optional<ConstantSubscript> stride{ToInt64(triplet.stride())};
            if (!lower.has_value()) {
              lower = GetLowerBound(context, base, dim);
            }
            if (!upper.has_value()) {
              upper = GetUpperBound(context, GetLowerBound(context, base, dim),
                  GetExtent(context, base, dim));
            }
            auto lbi{ToInt64(lower)}, ubi{ToInt64(upper)};
            if (lbi.has_value() && ubi.has_value() && stride.has_value() &&
                *stride != 0) {
              std::vector<SubscriptInteger::Scalar> values;
              while ((*stride > 0 && *lbi <= *ubi) ||
                  (*stride < 0 && *lbi >= *ubi)) {
                values.emplace_back(*lbi);
                *lbi += *stride;
              }
              return Constant<SubscriptInteger>{std::move(values),
                  ConstantSubscripts{
                      static_cast<ConstantSubscript>(values.size())}};
            } else {
              return std::nullopt;
            }
          },
      },
      ss.u);
}

template<typename T>
std::optional<Constant<T>> ApplySubscripts(parser::ContextualMessages &messages,
    const Constant<T> &array,
    const std::vector<Constant<SubscriptInteger>> &subscripts) {
  const auto &shape{array.shape()};
  const auto &lbounds{array.lbounds()};
  int rank{GetRank(shape)};
  CHECK(rank == static_cast<int>(subscripts.size()));
  std::size_t elements{1};
  ConstantSubscripts resultShape;
  ConstantSubscripts ssLB;
  for (const auto &ss : subscripts) {
    CHECK(ss.Rank() <= 1);
    if (ss.Rank() == 1) {
      resultShape.push_back(static_cast<ConstantSubscript>(ss.size()));
      elements *= ss.size();
      ssLB.push_back(ss.lbounds().front());
    }
  }
  ConstantSubscripts ssAt(rank, 0), at(rank, 0), tmp(1, 0);
  std::vector<Scalar<T>> values;
  while (elements-- > 0) {
    bool increment{true};
    int k{0};
    for (int j{0}; j < rank; ++j) {
      if (subscripts[j].Rank() == 0) {
        at[j] = subscripts[j].GetScalarValue().value().ToInt64();
      } else {
        CHECK(k < GetRank(resultShape));
        tmp[0] = ssLB[j] + ssAt[j];
        at[j] = subscripts[j].At(tmp).ToInt64();
        if (increment) {
          if (++ssAt[j] == resultShape[k]) {
            ssAt[j] = 0;
          } else {
            increment = false;
          }
        }
        ++k;
      }
      if (at[j] < lbounds[j] || at[j] >= lbounds[j] + shape[j]) {
        messages.Say("Subscript value (%jd) is out of range on dimension %d "
                     "in reference to a constant array value"_err_en_US,
            static_cast<std::intmax_t>(at[j]), j + 1);
        return std::nullopt;
      }
    }
    values.emplace_back(array.At(at));
    CHECK(!increment || elements == 0);
    CHECK(k == GetRank(resultShape));
  }
  if constexpr (T::category == TypeCategory::Character) {
    return Constant<T>{array.LEN(), std::move(values), std::move(resultShape)};
  } else if constexpr (std::is_same_v<T, SomeDerived>) {
    return Constant<T>{array.result().derivedTypeSpec(), std::move(values),
        std::move(resultShape)};
  } else {
    return Constant<T>{std::move(values), std::move(resultShape)};
  }
}

// GetConstantComponent() is mutually recursive with FoldArrayRef().
template<typename T>
std::optional<Constant<T>> GetConstantComponent(FoldingContext &, Component &,
    const std::vector<Constant<SubscriptInteger>> * = nullptr);

template<typename T>
std::optional<Constant<T>> ApplyComponent(FoldingContext &context,
    Constant<SomeDerived> &&structures, const Symbol &component,
    const std::vector<Constant<SubscriptInteger>> *subscripts = nullptr) {
  if (auto scalar{structures.GetScalarValue()}) {
    if (auto *expr{scalar->Find(&component)}) {
      if (const Constant<T> *value{UnwrapConstantValue<T>(*expr)}) {
        if (subscripts == nullptr) {
          return std::move(*value);
        } else {
          return ApplySubscripts<T>(context.messages(), *value, *subscripts);
        }
      }
    }
  } else {
    // A(:)%scalar_component & A(:)%array_component(subscripts)
    std::unique_ptr<ArrayConstructor<T>> array;
    if (structures.empty()) {
      return std::nullopt;
    }
    ConstantSubscripts at{structures.lbounds()};
    do {
      StructureConstructor scalar{structures.At(at)};
      if (auto *expr{scalar.Find(&component)}) {
        if (const Constant<T> *value{UnwrapConstantValue<T>(*expr)}) {
          if (array.get() == nullptr) {
            // This technique ensures that character length or derived type
            // information is propagated to the array constructor.
            auto *typedExpr{UnwrapExpr<Expr<T>>(*expr)};
            CHECK(typedExpr != nullptr);
            array = std::make_unique<ArrayConstructor<T>>(*typedExpr);
          }
          if (subscripts != nullptr) {
            if (auto element{ApplySubscripts<T>(
                    context.messages(), *value, *subscripts)}) {
              CHECK(element->Rank() == 0);
              array->Push(Expr<T>{std::move(*element)});
            } else {
              return std::nullopt;
            }
          } else {
            CHECK(value->Rank() == 0);
            array->Push(Expr<T>{*value});
          }
        } else {
          return std::nullopt;
        }
      }
    } while (structures.IncrementSubscripts(at));
    // Fold the ArrayConstructor<> into a Constant<>.
    CHECK(array);
    Expr<T> result{Fold(context, Expr<T>{std::move(*array)})};
    if (auto *constant{UnwrapConstantValue<T>(result)}) {
      return constant->Reshape(common::Clone(structures.shape()));
    }
  }
  return std::nullopt;
}

template<typename T>
std::optional<Constant<T>> FoldArrayRef(
    FoldingContext &context, ArrayRef &aRef) {
  std::vector<Constant<SubscriptInteger>> subscripts;
  int dim{0};
  for (Subscript &ss : aRef.subscript()) {
    if (auto constant{GetConstantSubscript(context, ss, aRef.base(), dim++)}) {
      subscripts.emplace_back(std::move(*constant));
    } else {
      return std::nullopt;
    }
  }
  if (Component * component{aRef.base().UnwrapComponent()}) {
    return GetConstantComponent<T>(context, *component, &subscripts);
  } else if (std::optional<Constant<T>> array{GetFoldedParameterValue<T>(
                 context, aRef.base().GetLastSymbol())}) {
    return ApplySubscripts(context.messages(), *array, subscripts);
  } else {
    return std::nullopt;
  }
}

template<typename T>
std::optional<Constant<T>> GetConstantComponent(FoldingContext &context,
    Component &component,
    const std::vector<Constant<SubscriptInteger>> *subscripts) {
  if (std::optional<Constant<SomeDerived>> structures{std::visit(
          common::visitors{
              [&](const Symbol *symbol) {
                return GetFoldedParameterValue<SomeDerived>(context, *symbol);
              },
              [&](ArrayRef &aRef) {
                return FoldArrayRef<SomeDerived>(context, aRef);
              },
              [&](Component &base) {
                return GetConstantComponent<SomeDerived>(context, base);
              },
              [&](CoarrayRef &) -> std::optional<Constant<SomeDerived>> {
                return std::nullopt;
              },
          },
          component.base().u)}) {
    return ApplyComponent<T>(
        context, std::move(*structures), component.GetLastSymbol(), subscripts);
  } else {
    return std::nullopt;
  }
}

template<typename T>
Expr<T> FoldOperation(FoldingContext &context, Designator<T> &&designator) {
  if constexpr (T::category == TypeCategory::Character) {
    if (auto *substring{common::Unwrap<Substring>(designator.u)}) {
      if (std::optional<Expr<SomeCharacter>> folded{substring->Fold(context)}) {
        if (auto value{GetScalarConstantValue<T>(*folded)}) {
          return Expr<T>{*value};
        }
      }
      if (auto length{ToInt64(Fold(context, substring->LEN()))}) {
        if (*length == 0) {
          return Expr<T>{Constant<T>{Scalar<T>{}}};
        }
      }
    }
  }
  return std::visit(
      common::visitors{
          [&](const Symbol *symbol) {
            if (symbol != nullptr) {
              if (auto constant{GetFoldedParameterValue<T>(context, *symbol)}) {
                return Expr<T>{std::move(*constant)};
              }
            }
            return Expr<T>{std::move(designator)};
          },
          [&](ArrayRef &&aRef) {
            aRef = FoldOperation(context, std::move(aRef));
            if (auto c{FoldArrayRef<T>(context, aRef)}) {
              return Expr<T>{std::move(*c)};
            } else {
              return Expr<T>{Designator<T>{std::move(aRef)}};
            }
          },
          [&](Component &&component) {
            component = FoldOperation(context, std::move(component));
            if (auto c{GetConstantComponent<T>(context, component)}) {
              return Expr<T>{std::move(*c)};
            } else {
              return Expr<T>{Designator<T>{std::move(component)}};
            }
          },
          [&](auto &&x) {
            return Expr<T>{Designator<T>{FoldOperation(context, std::move(x))}};
          },
      },
      std::move(designator.u));
}

// Array constructor folding

Expr<ImpliedDoIndex::Result> FoldOperation(
    FoldingContext &context, ImpliedDoIndex &&iDo) {
  if (std::optional<ConstantSubscript> value{context.GetImpliedDo(iDo.name)}) {
    return Expr<ImpliedDoIndex::Result>{*value};
  } else {
    return Expr<ImpliedDoIndex::Result>{std::move(iDo)};
  }
}

template<typename T> class ArrayConstructorFolder {
public:
  explicit ArrayConstructorFolder(const FoldingContext &c) : context_{c} {}

  Expr<T> FoldArray(ArrayConstructor<T> &&array) {
    // Calls FoldArray(const ArrayConstructorValues<T> &) below
    if (FoldArray(array)) {
      auto n{static_cast<ConstantSubscript>(elements_.size())};
      if constexpr (std::is_same_v<T, SomeDerived>) {
        return Expr<T>{Constant<T>{array.GetType().GetDerivedTypeSpec(),
            std::move(elements_), ConstantSubscripts{n}}};
      } else if constexpr (T::category == TypeCategory::Character) {
        auto length{Fold(context_, common::Clone(array.LEN()))};
        if (std::optional<ConstantSubscript> lengthValue{ToInt64(length)}) {
          return Expr<T>{Constant<T>{
              *lengthValue, std::move(elements_), ConstantSubscripts{n}}};
        }
      } else {
        return Expr<T>{
            Constant<T>{std::move(elements_), ConstantSubscripts{n}}};
      }
    }
    return Expr<T>{std::move(array)};
  }

private:
  bool FoldArray(const common::CopyableIndirection<Expr<T>> &expr) {
    Expr<T> folded{Fold(context_, common::Clone(expr.value()))};
    if (const auto *c{UnwrapConstantValue<T>(folded)}) {
      // Copy elements in Fortran array element order
      ConstantSubscripts shape{c->shape()};
      int rank{c->Rank()};
      ConstantSubscripts index(GetRank(shape), 1);
      for (std::size_t n{c->size()}; n-- > 0;) {
        elements_.emplace_back(c->At(index));
        for (int d{0}; d < rank; ++d) {
          if (++index[d] <= shape[d]) {
            break;
          }
          index[d] = 1;
        }
      }
      return true;
    } else {
      return false;
    }
  }
  bool FoldArray(const ImpliedDo<T> &iDo) {
    Expr<SubscriptInteger> lower{
        Fold(context_, Expr<SubscriptInteger>{iDo.lower()})};
    Expr<SubscriptInteger> upper{
        Fold(context_, Expr<SubscriptInteger>{iDo.upper()})};
    Expr<SubscriptInteger> stride{
        Fold(context_, Expr<SubscriptInteger>{iDo.stride()})};
    std::optional<ConstantSubscript> start{ToInt64(lower)}, end{ToInt64(upper)},
        step{ToInt64(stride)};
    if (start.has_value() && end.has_value() && step.has_value()) {
      if (*step == 0) {
        return false;
      }
      bool result{true};
      ConstantSubscript &j{context_.StartImpliedDo(iDo.name(), *start)};
      if (*step > 0) {
        for (; j <= *end; j += *step) {
          result &= FoldArray(iDo.values());
        }
      } else {
        for (; j >= *end; j += *step) {
          result &= FoldArray(iDo.values());
        }
      }
      context_.EndImpliedDo(iDo.name());
      return result;
    } else {
      return false;
    }
  }
  bool FoldArray(const ArrayConstructorValue<T> &x) {
    return std::visit([&](const auto &y) { return FoldArray(y); }, x.u);
  }
  bool FoldArray(const ArrayConstructorValues<T> &xs) {
    for (const auto &x : xs) {
      if (!FoldArray(x)) {
        return false;
      }
    }
    return true;
  }

  FoldingContext context_;
  std::vector<Scalar<T>> elements_;
};

template<typename T>
Expr<T> FoldOperation(FoldingContext &context, ArrayConstructor<T> &&array) {
  return ArrayConstructorFolder<T>{context}.FoldArray(std::move(array));
}

Expr<SomeDerived> FoldOperation(
    FoldingContext &context, StructureConstructor &&structure) {
  StructureConstructor result{structure.derivedTypeSpec()};
  for (auto &&[symbol, value] : std::move(structure)) {
    result.Add(*symbol, Fold(context, std::move(value.value())));
  }
  return Expr<SomeDerived>{Constant<SomeDerived>{result}};
}

// Substitute a bare type parameter reference with its value if it has one now
template<int KIND>
Expr<Type<TypeCategory::Integer, KIND>> FoldOperation(
    FoldingContext &context, TypeParamInquiry<KIND> &&inquiry) {
  using IntKIND = Type<TypeCategory::Integer, KIND>;
  if (!inquiry.base().has_value()) {
    // A "bare" type parameter: replace with its value, if that's now known.
    if (const auto *pdt{context.pdtInstance()}) {
      if (const semantics::Scope * scope{context.pdtInstance()->scope()}) {
        auto iter{scope->find(inquiry.parameter().name())};
        if (iter != scope->end()) {
          const Symbol &symbol{*iter->second};
          const auto *details{symbol.detailsIf<semantics::TypeParamDetails>()};
          if (details && details->init().has_value()) {
            Expr<SomeInteger> expr{*details->init()};
            return Fold(context,
                Expr<IntKIND>{
                    Convert<IntKIND, TypeCategory::Integer>(std::move(expr))});
          }
        }
      }
      if (const auto *value{pdt->FindParameter(inquiry.parameter().name())}) {
        if (value->isExplicit()) {
          return Fold(context,
              Expr<IntKIND>{Convert<IntKIND, TypeCategory::Integer>(
                  Expr<SomeInteger>{value->GetExplicit().value()})});
        }
      }
    }
  }
  return Expr<IntKIND>{std::move(inquiry)};
}

// Array operation elemental application: When all operands to an operation
// are constant arrays, array constructors without any implied DO loops,
// &/or expanded scalars, pull the operation "into" the array result by
// applying it in an elementwise fashion.  For example, [A,1]+[B,2]
// is rewritten into [A+B,1+2] and then partially folded to [A+B,3].

// If possible, restructures an array expression into an array constructor
// that comprises a "flat" ArrayConstructorValues with no implied DO loops.
template<typename T>
bool ArrayConstructorIsFlat(const ArrayConstructorValues<T> &values) {
  for (const ArrayConstructorValue<T> &x : values) {
    if (!std::holds_alternative<Expr<T>>(x.u)) {
      return false;
    }
  }
  return true;
}

template<typename T>
std::optional<Expr<T>> AsFlatArrayConstructor(const Expr<T> &expr) {
  if (const auto *c{UnwrapConstantValue<T>(expr)}) {
    ArrayConstructor<T> result{expr};
    if (c->size() > 0) {
      ConstantSubscripts at{c->lbounds()};
      do {
        result.Push(Expr<T>{Constant<T>{c->At(at)}});
      } while (c->IncrementSubscripts(at));
    }
    return std::make_optional<Expr<T>>(std::move(result));
  } else if (const auto *a{UnwrapExpr<ArrayConstructor<T>>(expr)}) {
    if (ArrayConstructorIsFlat(*a)) {
      return std::make_optional<Expr<T>>(expr);
    }
  } else if (const auto *p{UnwrapExpr<Parentheses<T>>(expr)}) {
    return AsFlatArrayConstructor(Expr<T>{p->left()});
  }
  return std::nullopt;
}

template<TypeCategory CAT>
std::enable_if_t<CAT != TypeCategory::Derived,
    std::optional<Expr<SomeKind<CAT>>>>
AsFlatArrayConstructor(const Expr<SomeKind<CAT>> &expr) {
  return std::visit(
      [&](const auto &kindExpr) -> std::optional<Expr<SomeKind<CAT>>> {
        if (auto flattened{AsFlatArrayConstructor(kindExpr)}) {
          return Expr<SomeKind<CAT>>{std::move(*flattened)};
        } else {
          return std::nullopt;
        }
      },
      expr.u);
}

// FromArrayConstructor is a subroutine for MapOperation() below.
// Given a flat ArrayConstructor<T> and a shape, it wraps the array
// into an Expr<T>, folds it, and returns the resulting wrapped
// array constructor or constant array value.
template<typename T>
Expr<T> FromArrayConstructor(FoldingContext &context,
    ArrayConstructor<T> &&values, std::optional<ConstantSubscripts> &&shape) {
  Expr<T> result{Fold(context, Expr<T>{std::move(values)})};
  if (shape.has_value()) {
    if (auto *constant{UnwrapConstantValue<T>(result)}) {
      return Expr<T>{constant->Reshape(std::move(*shape))};
    }
  }
  return result;
}

// MapOperation is a utility for various specializations of ApplyElementwise()
// that follow.  Given one or two flat ArrayConstructor<OPERAND> (wrapped in an
// Expr<OPERAND>) for some specific operand type(s), apply a given function f
// to each of their corresponding elements to produce a flat
// ArrayConstructor<RESULT> (wrapped in an Expr<RESULT>).
// Preserves shape.

// Unary case
template<typename RESULT, typename OPERAND>
Expr<RESULT> MapOperation(FoldingContext &context,
    std::function<Expr<RESULT>(Expr<OPERAND> &&)> &&f, const Shape &shape,
    Expr<OPERAND> &&values) {
  ArrayConstructor<RESULT> result{values};
  if constexpr (common::HasMember<OPERAND, AllIntrinsicCategoryTypes>) {
    std::visit(
        [&](auto &&kindExpr) {
          using kindType = ResultType<decltype(kindExpr)>;
          auto &aConst{std::get<ArrayConstructor<kindType>>(kindExpr.u)};
          for (auto &acValue : aConst) {
            auto &scalar{std::get<Expr<kindType>>(acValue.u)};
            result.Push(Fold(context, f(Expr<OPERAND>{std::move(scalar)})));
          }
        },
        std::move(values.u));
  } else {
    auto &aConst{std::get<ArrayConstructor<OPERAND>>(values.u)};
    for (auto &acValue : aConst) {
      auto &scalar{std::get<Expr<OPERAND>>(acValue.u)};
      result.Push(Fold(context, f(std::move(scalar))));
    }
  }
  return FromArrayConstructor(
      context, std::move(result), AsConstantExtents(shape));
}

// array * array case
template<typename RESULT, typename LEFT, typename RIGHT>
Expr<RESULT> MapOperation(FoldingContext &context,
    std::function<Expr<RESULT>(Expr<LEFT> &&, Expr<RIGHT> &&)> &&f,
    const Shape &shape, Expr<LEFT> &&leftValues, Expr<RIGHT> &&rightValues) {
  ArrayConstructor<RESULT> result{leftValues};
  auto &leftArrConst{std::get<ArrayConstructor<LEFT>>(leftValues.u)};
  if constexpr (common::HasMember<RIGHT, AllIntrinsicCategoryTypes>) {
    std::visit(
        [&](auto &&kindExpr) {
          using kindType = ResultType<decltype(kindExpr)>;

          auto &rightArrConst{std::get<ArrayConstructor<kindType>>(kindExpr.u)};
          auto rightIter{rightArrConst.begin()};
          for (auto &leftValue : leftArrConst) {
            CHECK(rightIter != rightArrConst.end());
            auto &leftScalar{std::get<Expr<LEFT>>(leftValue.u)};
            auto &rightScalar{std::get<Expr<kindType>>(rightIter->u)};
            result.Push(Fold(context,
                f(std::move(leftScalar), Expr<RIGHT>{std::move(rightScalar)})));
            ++rightIter;
          }
        },
        std::move(rightValues.u));
  } else {
    auto &rightArrConst{std::get<ArrayConstructor<RIGHT>>(rightValues.u)};
    auto rightIter{rightArrConst.begin()};
    for (auto &leftValue : leftArrConst) {
      CHECK(rightIter != rightArrConst.end());
      auto &leftScalar{std::get<Expr<LEFT>>(leftValue.u)};
      auto &rightScalar{std::get<Expr<RIGHT>>(rightIter->u)};
      result.Push(
          Fold(context, f(std::move(leftScalar), std::move(rightScalar))));
      ++rightIter;
    }
  }
  return FromArrayConstructor(
      context, std::move(result), AsConstantExtents(shape));
}

// array * scalar case
template<typename RESULT, typename LEFT, typename RIGHT>
Expr<RESULT> MapOperation(FoldingContext &context,
    std::function<Expr<RESULT>(Expr<LEFT> &&, Expr<RIGHT> &&)> &&f,
    const Shape &shape, Expr<LEFT> &&leftValues,
    const Expr<RIGHT> &rightScalar) {
  ArrayConstructor<RESULT> result{leftValues};
  auto &leftArrConst{std::get<ArrayConstructor<LEFT>>(leftValues.u)};
  for (auto &leftValue : leftArrConst) {
    auto &leftScalar{std::get<Expr<LEFT>>(leftValue.u)};
    result.Push(
        Fold(context, f(std::move(leftScalar), Expr<RIGHT>{rightScalar})));
  }
  return FromArrayConstructor(
      context, std::move(result), AsConstantExtents(shape));
}

// scalar * array case
template<typename RESULT, typename LEFT, typename RIGHT>
Expr<RESULT> MapOperation(FoldingContext &context,
    std::function<Expr<RESULT>(Expr<LEFT> &&, Expr<RIGHT> &&)> &&f,
    const Shape &shape, const Expr<LEFT> &leftScalar,
    Expr<RIGHT> &&rightValues) {
  ArrayConstructor<RESULT> result{leftScalar};
  if constexpr (common::HasMember<RIGHT, AllIntrinsicCategoryTypes>) {
    std::visit(
        [&](auto &&kindExpr) {
          using kindType = ResultType<decltype(kindExpr)>;
          auto &rightArrConst{std::get<ArrayConstructor<kindType>>(kindExpr.u)};
          for (auto &rightValue : rightArrConst) {
            auto &rightScalar{std::get<Expr<kindType>>(rightValue.u)};
            result.Push(Fold(context,
                f(Expr<LEFT>{leftScalar},
                    Expr<RIGHT>{std::move(rightScalar)})));
          }
        },
        std::move(rightValues.u));
  } else {
    auto &rightArrConst{std::get<ArrayConstructor<RIGHT>>(rightValues.u)};
    for (auto &rightValue : rightArrConst) {
      auto &rightScalar{std::get<Expr<RIGHT>>(rightValue.u)};
      result.Push(
          Fold(context, f(Expr<LEFT>{leftScalar}, std::move(rightScalar))));
    }
  }
  return FromArrayConstructor(
      context, std::move(result), AsConstantExtents(shape));
}

// ApplyElementwise() recursively folds the operand expression(s) of an
// operation, then attempts to apply the operation to the (corresponding)
// scalar element(s) of those operands.  Returns std::nullopt for scalars
// or unlinearizable operands.
template<typename DERIVED, typename RESULT, typename OPERAND>
auto ApplyElementwise(FoldingContext &context,
    Operation<DERIVED, RESULT, OPERAND> &operation,
    std::function<Expr<RESULT>(Expr<OPERAND> &&)> &&f)
    -> std::optional<Expr<RESULT>> {
  auto &expr{operation.left()};
  expr = Fold(context, std::move(expr));
  if (expr.Rank() > 0) {
    if (std::optional<Shape> shape{GetShape(context, expr)}) {
      if (auto values{AsFlatArrayConstructor(expr)}) {
        return MapOperation(context, std::move(f), *shape, std::move(*values));
      }
    }
  }
  return std::nullopt;
}

template<typename DERIVED, typename RESULT, typename OPERAND>
auto ApplyElementwise(
    FoldingContext &context, Operation<DERIVED, RESULT, OPERAND> &operation)
    -> std::optional<Expr<RESULT>> {
  return ApplyElementwise(context, operation,
      std::function<Expr<RESULT>(Expr<OPERAND> &&)>{
          [](Expr<OPERAND> &&operand) {
            return Expr<RESULT>{DERIVED{std::move(operand)}};
          }});
}

// Predicate: is a scalar expression suitable for naive scalar expansion
// in the flattening of an array expression?
// TODO: capture such scalar expansions in temporaries, flatten everything
struct UnexpandabilityFindingVisitor : public virtual VisitorBase<bool> {
  using Result = bool;
  explicit UnexpandabilityFindingVisitor(int) { result() = false; }
  template<typename T> void Handle(FunctionRef<T> &) { Return(true); }
  template<typename T> void Handle(CoarrayRef &) { Return(true); }
};

template<typename T> bool IsExpandableScalar(const Expr<T> &expr) {
  return !Visitor<UnexpandabilityFindingVisitor>{0}.Traverse(expr);
}

template<typename DERIVED, typename RESULT, typename LEFT, typename RIGHT>
auto ApplyElementwise(FoldingContext &context,
    Operation<DERIVED, RESULT, LEFT, RIGHT> &operation,
    std::function<Expr<RESULT>(Expr<LEFT> &&, Expr<RIGHT> &&)> &&f)
    -> std::optional<Expr<RESULT>> {
  auto &leftExpr{operation.left()};
  leftExpr = Fold(context, std::move(leftExpr));
  auto &rightExpr{operation.right()};
  rightExpr = Fold(context, std::move(rightExpr));
  if (leftExpr.Rank() > 0) {
    if (std::optional<Shape> leftShape{GetShape(context, leftExpr)}) {
      if (auto left{AsFlatArrayConstructor(leftExpr)}) {
        if (rightExpr.Rank() > 0) {
          if (std::optional<Shape> rightShape{GetShape(context, rightExpr)}) {
            if (auto right{AsFlatArrayConstructor(rightExpr)}) {
              CheckConformance(context.messages(), *leftShape, *rightShape);
              return MapOperation(context, std::move(f), *leftShape,
                  std::move(*left), std::move(*right));
            }
          }
        } else if (IsExpandableScalar(rightExpr)) {
          return MapOperation(
              context, std::move(f), *leftShape, std::move(*left), rightExpr);
        }
      }
    }
  } else if (rightExpr.Rank() > 0 && IsExpandableScalar(leftExpr)) {
    if (std::optional<Shape> shape{GetShape(context, rightExpr)}) {
      if (auto right{AsFlatArrayConstructor(rightExpr)}) {
        return MapOperation(
            context, std::move(f), *shape, leftExpr, std::move(*right));
      }
    }
  }
  return std::nullopt;
}

template<typename DERIVED, typename RESULT, typename LEFT, typename RIGHT>
auto ApplyElementwise(
    FoldingContext &context, Operation<DERIVED, RESULT, LEFT, RIGHT> &operation)
    -> std::optional<Expr<RESULT>> {
  return ApplyElementwise(context, operation,
      std::function<Expr<RESULT>(Expr<LEFT> &&, Expr<RIGHT> &&)>{
          [](Expr<LEFT> &&left, Expr<RIGHT> &&right) {
            return Expr<RESULT>{DERIVED{std::move(left), std::move(right)}};
          }});
}

// Unary operations

template<typename TO, typename FROM>
common::IfNoLvalue<std::optional<TO>, FROM> ConvertString(FROM &&s) {
  if constexpr (std::is_same_v<TO, FROM>) {
    return std::make_optional<TO>(std::move(s));
  } else {
    // Fortran character conversion is well defined between distinct kinds
    // only when the actual characters are valid 7-bit ASCII.
    TO str;
    for (auto iter{s.cbegin()}; iter != s.cend(); ++iter) {
      if (static_cast<std::uint64_t>(*iter) > 127) {
        return std::nullopt;
      }
      str.push_back(*iter);
    }
    return std::make_optional<TO>(std::move(str));
  }
}

template<typename TO, TypeCategory FROMCAT>
Expr<TO> FoldOperation(
    FoldingContext &context, Convert<TO, FROMCAT> &&convert) {
  if (auto array{ApplyElementwise(context, convert)}) {
    return *array;
  }
  return std::visit(
      [&](auto &kindExpr) -> Expr<TO> {
        using Operand = ResultType<decltype(kindExpr)>;
        char buffer[64];
        if (auto value{GetScalarConstantValue<Operand>(kindExpr)}) {
          if constexpr (TO::category == TypeCategory::Integer) {
            if constexpr (Operand::category == TypeCategory::Integer) {
              auto converted{Scalar<TO>::ConvertSigned(*value)};
              if (converted.overflow) {
                context.messages().Say(
                    "INTEGER(%d) to INTEGER(%d) conversion overflowed"_en_US,
                    Operand::kind, TO::kind);
              }
              return ScalarConstantToExpr(std::move(converted.value));
            } else if constexpr (Operand::category == TypeCategory::Real) {
              auto converted{value->template ToInteger<Scalar<TO>>()};
              if (converted.flags.test(RealFlag::InvalidArgument)) {
                context.messages().Say(
                    "REAL(%d) to INTEGER(%d) conversion: invalid argument"_en_US,
                    Operand::kind, TO::kind);
              } else if (converted.flags.test(RealFlag::Overflow)) {
                context.messages().Say(
                    "REAL(%d) to INTEGER(%d) conversion overflowed"_en_US,
                    Operand::kind, TO::kind);
              }
              return ScalarConstantToExpr(std::move(converted.value));
            }
          } else if constexpr (TO::category == TypeCategory::Real) {
            if constexpr (Operand::category == TypeCategory::Integer) {
              auto converted{Scalar<TO>::FromInteger(*value)};
              if (!converted.flags.empty()) {
                std::snprintf(buffer, sizeof buffer,
                    "INTEGER(%d) to REAL(%d) conversion", Operand::kind,
                    TO::kind);
                RealFlagWarnings(context, converted.flags, buffer);
              }
              return ScalarConstantToExpr(std::move(converted.value));
            } else if constexpr (Operand::category == TypeCategory::Real) {
              auto converted{Scalar<TO>::Convert(*value)};
              if (!converted.flags.empty()) {
                std::snprintf(buffer, sizeof buffer,
                    "REAL(%d) to REAL(%d) conversion", Operand::kind, TO::kind);
                RealFlagWarnings(context, converted.flags, buffer);
              }
              if (context.flushSubnormalsToZero()) {
                converted.value = converted.value.FlushSubnormalToZero();
              }
              return ScalarConstantToExpr(std::move(converted.value));
            }
          } else if constexpr (TO::category == TypeCategory::Character &&
              Operand::category == TypeCategory::Character) {
            if (auto converted{ConvertString<Scalar<TO>>(std::move(*value))}) {
              return ScalarConstantToExpr(std::move(*converted));
            }
          } else if constexpr (TO::category == TypeCategory::Logical &&
              Operand::category == TypeCategory::Logical) {
            return Expr<TO>{value->IsTrue()};
          }
        }
        return Expr<TO>{std::move(convert)};
      },
      convert.left().u);
}

template<typename T>
Expr<T> FoldOperation(FoldingContext &context, Parentheses<T> &&x) {
  auto &operand{x.left()};
  operand = Fold(context, std::move(operand));
  if (auto value{GetScalarConstantValue<T>(operand)}) {
    // Preserve parentheses, even around constants.
    return Expr<T>{Parentheses<T>{Expr<T>{Constant<T>{*value}}}};
  }
  return Expr<T>{Parentheses<T>{std::move(operand)}};
}

template<typename T>
Expr<T> FoldOperation(FoldingContext &context, Negate<T> &&x) {
  if (auto array{ApplyElementwise(context, x)}) {
    return *array;
  }
  auto &operand{x.left()};
  if (auto value{GetScalarConstantValue<T>(operand)}) {
    if constexpr (T::category == TypeCategory::Integer) {
      auto negated{value->Negate()};
      if (negated.overflow) {
        context.messages().Say(
            "INTEGER(%d) negation overflowed"_en_US, T::kind);
      }
      return Expr<T>{Constant<T>{std::move(negated.value)}};
    } else {
      // REAL & COMPLEX negation: no exceptions possible
      return Expr<T>{Constant<T>{value->Negate()}};
    }
  }
  return Expr<T>{std::move(x)};
}

template<int KIND>
Expr<Type<TypeCategory::Real, KIND>> FoldOperation(
    FoldingContext &context, ComplexComponent<KIND> &&x) {
  using Operand = Type<TypeCategory::Complex, KIND>;
  using Result = Type<TypeCategory::Real, KIND>;
  if (auto array{ApplyElementwise(context, x,
          std::function<Expr<Result>(Expr<Operand> &&)>{
              [=](Expr<Operand> &&operand) {
                return Expr<Result>{ComplexComponent<KIND>{
                    x.isImaginaryPart, std::move(operand)}};
              }})}) {
    return *array;
  }
  using Part = Type<TypeCategory::Real, KIND>;
  auto &operand{x.left()};
  if (auto value{GetScalarConstantValue<Operand>(operand)}) {
    if (x.isImaginaryPart) {
      return Expr<Part>{Constant<Part>{value->AIMAG()}};
    } else {
      return Expr<Part>{Constant<Part>{value->REAL()}};
    }
  }
  return Expr<Part>{std::move(x)};
}

template<int KIND>
Expr<Type<TypeCategory::Logical, KIND>> FoldOperation(
    FoldingContext &context, Not<KIND> &&x) {
  if (auto array{ApplyElementwise(context, x)}) {
    return *array;
  }
  using Ty = Type<TypeCategory::Logical, KIND>;
  auto &operand{x.left()};
  if (auto value{GetScalarConstantValue<Ty>(operand)}) {
    return Expr<Ty>{Constant<Ty>{!value->IsTrue()}};
  }
  return Expr<Ty>{x};
}

// Binary (dyadic) operations

template<typename LEFT, typename RIGHT>
std::optional<std::pair<Scalar<LEFT>, Scalar<RIGHT>>> OperandsAreConstants(
    const Expr<LEFT> &x, const Expr<RIGHT> &y) {
  if (auto xvalue{GetScalarConstantValue<LEFT>(x)}) {
    if (auto yvalue{GetScalarConstantValue<RIGHT>(y)}) {
      return {std::make_pair(*xvalue, *yvalue)};
    }
  }
  return std::nullopt;
}

template<typename DERIVED, typename RESULT, typename LEFT, typename RIGHT>
std::optional<std::pair<Scalar<LEFT>, Scalar<RIGHT>>> OperandsAreConstants(
    const Operation<DERIVED, RESULT, LEFT, RIGHT> &operation) {
  return OperandsAreConstants(operation.left(), operation.right());
}

template<typename T>
Expr<T> FoldOperation(FoldingContext &context, Add<T> &&x) {
  if (auto array{ApplyElementwise(context, x)}) {
    return *array;
  }
  if (auto folded{OperandsAreConstants(x)}) {
    if constexpr (T::category == TypeCategory::Integer) {
      auto sum{folded->first.AddSigned(folded->second)};
      if (sum.overflow) {
        context.messages().Say(
            "INTEGER(%d) addition overflowed"_en_US, T::kind);
      }
      return Expr<T>{Constant<T>{sum.value}};
    } else {
      auto sum{folded->first.Add(folded->second, context.rounding())};
      RealFlagWarnings(context, sum.flags, "addition");
      if (context.flushSubnormalsToZero()) {
        sum.value = sum.value.FlushSubnormalToZero();
      }
      return Expr<T>{Constant<T>{sum.value}};
    }
  }
  return Expr<T>{std::move(x)};
}

template<typename T>
Expr<T> FoldOperation(FoldingContext &context, Subtract<T> &&x) {
  if (auto array{ApplyElementwise(context, x)}) {
    return *array;
  }
  if (auto folded{OperandsAreConstants(x)}) {
    if constexpr (T::category == TypeCategory::Integer) {
      auto difference{folded->first.SubtractSigned(folded->second)};
      if (difference.overflow) {
        context.messages().Say(
            "INTEGER(%d) subtraction overflowed"_en_US, T::kind);
      }
      return Expr<T>{Constant<T>{difference.value}};
    } else {
      auto difference{
          folded->first.Subtract(folded->second, context.rounding())};
      RealFlagWarnings(context, difference.flags, "subtraction");
      if (context.flushSubnormalsToZero()) {
        difference.value = difference.value.FlushSubnormalToZero();
      }
      return Expr<T>{Constant<T>{difference.value}};
    }
  }
  return Expr<T>{std::move(x)};
}

template<typename T>
Expr<T> FoldOperation(FoldingContext &context, Multiply<T> &&x) {
  if (auto array{ApplyElementwise(context, x)}) {
    return *array;
  }
  if (auto folded{OperandsAreConstants(x)}) {
    if constexpr (T::category == TypeCategory::Integer) {
      auto product{folded->first.MultiplySigned(folded->second)};
      if (product.SignedMultiplicationOverflowed()) {
        context.messages().Say(
            "INTEGER(%d) multiplication overflowed"_en_US, T::kind);
      }
      return Expr<T>{Constant<T>{product.lower}};
    } else {
      auto product{folded->first.Multiply(folded->second, context.rounding())};
      RealFlagWarnings(context, product.flags, "multiplication");
      if (context.flushSubnormalsToZero()) {
        product.value = product.value.FlushSubnormalToZero();
      }
      return Expr<T>{Constant<T>{product.value}};
    }
  }
  return Expr<T>{std::move(x)};
}

template<typename T>
Expr<T> FoldOperation(FoldingContext &context, Divide<T> &&x) {
  if (auto array{ApplyElementwise(context, x)}) {
    return *array;
  }
  if (auto folded{OperandsAreConstants(x)}) {
    if constexpr (T::category == TypeCategory::Integer) {
      auto quotAndRem{folded->first.DivideSigned(folded->second)};
      if (quotAndRem.divisionByZero) {
        context.messages().Say("INTEGER(%d) division by zero"_en_US, T::kind);
        return Expr<T>{std::move(x)};
      }
      if (quotAndRem.overflow) {
        context.messages().Say(
            "INTEGER(%d) division overflowed"_en_US, T::kind);
      }
      return Expr<T>{Constant<T>{quotAndRem.quotient}};
    } else {
      auto quotient{folded->first.Divide(folded->second, context.rounding())};
      RealFlagWarnings(context, quotient.flags, "division");
      if (context.flushSubnormalsToZero()) {
        quotient.value = quotient.value.FlushSubnormalToZero();
      }
      return Expr<T>{Constant<T>{quotient.value}};
    }
  }
  return Expr<T>{std::move(x)};
}

template<typename T>
Expr<T> FoldOperation(FoldingContext &context, Power<T> &&x) {
  if (auto array{ApplyElementwise(context, x)}) {
    return *array;
  }
  if (auto folded{OperandsAreConstants(x)}) {
    if constexpr (T::category == TypeCategory::Integer) {
      auto power{folded->first.Power(folded->second)};
      if (power.divisionByZero) {
        context.messages().Say(
            "INTEGER(%d) zero to negative power"_en_US, T::kind);
      } else if (power.overflow) {
        context.messages().Say("INTEGER(%d) power overflowed"_en_US, T::kind);
      } else if (power.zeroToZero) {
        context.messages().Say(
            "INTEGER(%d) 0**0 is not defined"_en_US, T::kind);
      }
      return Expr<T>{Constant<T>{power.power}};
    } else {
      // TODO: real & complex power with non-integral exponent
    }
  }
  return Expr<T>{std::move(x)};
}

template<typename T>
Expr<T> FoldOperation(FoldingContext &context, RealToIntPower<T> &&x) {
  if (auto array{ApplyElementwise(context, x)}) {
    return *array;
  }
  return std::visit(
      [&](auto &y) -> Expr<T> {
        if (auto folded{OperandsAreConstants(x.left(), y)}) {
          auto power{evaluate::IntPower(folded->first, folded->second)};
          RealFlagWarnings(context, power.flags, "power with INTEGER exponent");
          if (context.flushSubnormalsToZero()) {
            power.value = power.value.FlushSubnormalToZero();
          }
          return Expr<T>{Constant<T>{power.value}};
        } else {
          return Expr<T>{std::move(x)};
        }
      },
      x.right().u);
}

template<typename T>
Expr<T> FoldOperation(FoldingContext &context, Extremum<T> &&x) {
  if (auto array{ApplyElementwise(context, x)}) {
    return *array;
  }
  if (auto folded{OperandsAreConstants(x)}) {
    if constexpr (T::category == TypeCategory::Integer) {
      if (folded->first.CompareSigned(folded->second) == x.ordering) {
        return Expr<T>{Constant<T>{folded->first}};
      }
    } else if constexpr (T::category == TypeCategory::Real) {
      if (folded->first.IsNotANumber() ||
          (folded->first.Compare(folded->second) == Relation::Less) ==
              (x.ordering == Ordering::Less)) {
        return Expr<T>{Constant<T>{folded->first}};
      }
    } else {
      if (x.ordering == Compare(folded->first, folded->second)) {
        return Expr<T>{Constant<T>{folded->first}};
      }
    }
    return Expr<T>{Constant<T>{folded->second}};
  }
  return Expr<T>{std::move(x)};
}

template<int KIND>
Expr<Type<TypeCategory::Complex, KIND>> FoldOperation(
    FoldingContext &context, ComplexConstructor<KIND> &&x) {
  if (auto array{ApplyElementwise(context, x)}) {
    return *array;
  }
  using Result = Type<TypeCategory::Complex, KIND>;
  if (auto folded{OperandsAreConstants(x)}) {
    return Expr<Result>{
        Constant<Result>{Scalar<Result>{folded->first, folded->second}}};
  }
  return Expr<Result>{std::move(x)};
}

template<int KIND>
Expr<Type<TypeCategory::Character, KIND>> FoldOperation(
    FoldingContext &context, Concat<KIND> &&x) {
  if (auto array{ApplyElementwise(context, x)}) {
    return *array;
  }
  using Result = Type<TypeCategory::Character, KIND>;
  if (auto folded{OperandsAreConstants(x)}) {
    return Expr<Result>{Constant<Result>{folded->first + folded->second}};
  }
  return Expr<Result>{std::move(x)};
}

template<int KIND>
Expr<Type<TypeCategory::Character, KIND>> FoldOperation(
    FoldingContext &context, SetLength<KIND> &&x) {
  if (auto array{ApplyElementwise(context, x)}) {
    return *array;
  }
  using Result = Type<TypeCategory::Character, KIND>;
  if (auto folded{OperandsAreConstants(x)}) {
    auto oldLength{static_cast<ConstantSubscript>(folded->first.size())};
    auto newLength{folded->second.ToInt64()};
    if (newLength < oldLength) {
      folded->first.erase(newLength);
    } else {
      folded->first.append(newLength - oldLength, ' ');
    }
    CHECK(static_cast<ConstantSubscript>(folded->first.size()) == newLength);
    return Expr<Result>{Constant<Result>{std::move(folded->first)}};
  }
  return Expr<Result>{std::move(x)};
}

template<typename T>
Expr<LogicalResult> FoldOperation(
    FoldingContext &context, Relational<T> &&relation) {
  if (auto array{ApplyElementwise(context, relation,
          std::function<Expr<LogicalResult>(Expr<T> &&, Expr<T> &&)>{
              [=](Expr<T> &&x, Expr<T> &&y) {
                return Expr<LogicalResult>{Relational<SomeType>{
                    Relational<T>{relation.opr, std::move(x), std::move(y)}}};
              }})}) {
    return *array;
  }
  if (auto folded{OperandsAreConstants(relation)}) {
    bool result{};
    if constexpr (T::category == TypeCategory::Integer) {
      result =
          Satisfies(relation.opr, folded->first.CompareSigned(folded->second));
    } else if constexpr (T::category == TypeCategory::Real) {
      result = Satisfies(relation.opr, folded->first.Compare(folded->second));
    } else if constexpr (T::category == TypeCategory::Character) {
      result = Satisfies(relation.opr, Compare(folded->first, folded->second));
    } else {
      static_assert(T::category != TypeCategory::Complex &&
          T::category != TypeCategory::Logical);
    }
    return Expr<LogicalResult>{Constant<LogicalResult>{result}};
  }
  return Expr<LogicalResult>{Relational<SomeType>{std::move(relation)}};
}

inline Expr<LogicalResult> FoldOperation(
    FoldingContext &context, Relational<SomeType> &&relation) {
  return std::visit(
      [&](auto &&x) {
        return Expr<LogicalResult>{FoldOperation(context, std::move(x))};
      },
      std::move(relation.u));
}

template<int KIND>
Expr<Type<TypeCategory::Logical, KIND>> FoldOperation(
    FoldingContext &context, LogicalOperation<KIND> &&operation) {
  using LOGICAL = Type<TypeCategory::Logical, KIND>;
  if (auto array{ApplyElementwise(context, operation,
          std::function<Expr<LOGICAL>(Expr<LOGICAL> &&, Expr<LOGICAL> &&)>{
              [=](Expr<LOGICAL> &&x, Expr<LOGICAL> &&y) {
                return Expr<LOGICAL>{LogicalOperation<KIND>{
                    operation.logicalOperator, std::move(x), std::move(y)}};
              }})}) {
    return *array;
  }
  if (auto folded{OperandsAreConstants(operation)}) {
    bool xt{folded->first.IsTrue()}, yt{folded->second.IsTrue()}, result{};
    switch (operation.logicalOperator) {
    case LogicalOperator::And: result = xt && yt; break;
    case LogicalOperator::Or: result = xt || yt; break;
    case LogicalOperator::Eqv: result = xt == yt; break;
    case LogicalOperator::Neqv: result = xt != yt; break;
    }
    return Expr<LOGICAL>{Constant<LOGICAL>{result}};
  }
  return Expr<LOGICAL>{std::move(operation)};
}

// end per-operation folding functions

template<typename T>
Expr<T> ExpressionBase<T>::Rewrite(FoldingContext &context, Expr<T> &&expr) {
  return std::visit(
      [&](auto &&x) -> Expr<T> {
        if constexpr (IsSpecificIntrinsicType<T>) {
          return FoldOperation(context, std::move(x));
        } else if constexpr (std::is_same_v<T, SomeDerived>) {
          return FoldOperation(context, std::move(x));
        } else if constexpr (common::HasMember<decltype(x),
                                 TypelessExpression>) {
          return std::move(expr);
        } else {
          return Expr<T>{Fold(context, std::move(x))};
        }
      },
      std::move(expr.u));
}

FOR_EACH_TYPE_AND_KIND(template class ExpressionBase, )

// Constant expression predicate IsConstantExpr().
// This code determines whether an expression is a "constant expression"
// in the sense of section 10.1.12.  This is not the same thing as being
// able to fold it (yet) into a known constant value; specifically,
// the expression may reference derived type kind parameters whose values
// are not yet known.
class IsConstantExprVisitor : public virtual VisitorBase<bool> {
public:
  using Result = bool;
  explicit IsConstantExprVisitor(int) { result() = true; }

  template<int KIND> void Handle(const TypeParamInquiry<KIND> &inq) {
    Check(inq.parameter().template get<semantics::TypeParamDetails>().attr() ==
        common::TypeParamAttr::Kind);
  }
  void Handle(const semantics::Symbol &symbol) {
    Check(symbol.attrs().test(semantics::Attr::PARAMETER));
  }
  void Handle(const CoarrayRef &) { Return(false); }
  void Pre(const semantics::ParamValue &param) { Check(param.isExplicit()); }
  template<typename T> void Pre(const FunctionRef<T> &call) {
    if (const auto *intrinsic{std::get_if<SpecificIntrinsic>(&call.proc().u)}) {
      Check(intrinsic->name == "kind");
      // TODO: Obviously many other intrinsics can be allowed
    } else {
      Return(false);
    }
  }

  // Forbid integer divide by zero in constants.
  template<int KIND>
  void Handle(const Divide<Type<TypeCategory::Integer, KIND>> &division) {
    using T = Type<TypeCategory::Integer, KIND>;
    if (const auto divisor{GetScalarConstantValue<T>(division.right())}) {
      Check(!divisor->IsZero());
    }
  }

private:
  void Check(bool ok) {
    if (!ok) {
      Return(false);
    }
  }
};

template<typename A> bool IsConstantExpr(const A &x) {
  return Visitor<IsConstantExprVisitor>{0}.Traverse(x);
}

bool IsConstantExpr(const Expr<SomeType> &expr) {
  return Visitor<IsConstantExprVisitor>{0}.Traverse(expr);
}

std::optional<std::int64_t> ToInt64(const Expr<SomeInteger> &expr) {
  return std::visit(
      [](const auto &kindExpr) { return ToInt64(kindExpr); }, expr.u);
}

std::optional<std::int64_t> ToInt64(const Expr<SomeType> &expr) {
  if (const auto *intExpr{UnwrapExpr<Expr<SomeInteger>>(expr)}) {
    return ToInt64(*intExpr);
  } else {
    return std::nullopt;
  }
}

// Object pointer initialization checking predicate IsInitialDataTarget().
// This code determines whether an expression is allowable as the static
// data address used to initialize a pointer with "=> x".  See C765.
// The caller is responsible for checking the base object symbol's
// characteristics (TARGET, SAVE, &c.) since this code can't use GetUltimate().
template<typename A> bool IsInitialDataTarget(const A &) { return false; }
template<typename... A> bool IsInitialDataTarget(const std::variant<A...> &);
bool IsInitialDataTarget(const DataRef &);
template<typename T> bool IsInitialDataTarget(const Expr<T> &);
bool IsInitialDataTarget(const semantics::Symbol &s) { return true; }
bool IsInitialDataTarget(const semantics::Symbol *s) {
  return IsInitialDataTarget(*s);
}
bool IsInitialDataTarget(const Component &x) {
  return IsInitialDataTarget(x.base());
}
bool IsInitialDataTarget(const NamedEntity &x) {
  if (const Component * c{x.UnwrapComponent()}) {
    return IsInitialDataTarget(*c);
  } else {
    return IsInitialDataTarget(x.GetLastSymbol());
  }
}
bool IsInitialDataTarget(const Triplet &x) {
  if (auto lower{x.lower()}) {
    if (!IsConstantExpr(*lower)) {
      return false;
    }
  }
  if (auto upper{x.upper()}) {
    if (!IsConstantExpr(*upper)) {
      return false;
    }
  }
  return IsConstantExpr(x.stride());
}
bool IsInitialDataTarget(const Subscript &x) {
  return std::visit(
      common::visitors{
          [](const Triplet &t) { return IsInitialDataTarget(t); },
          [&](const auto &y) {
            return y.value().Rank() == 0 && IsConstantExpr(y.value());
          },
      },
      x.u);
}
bool IsInitialDataTarget(const ArrayRef &x) {
  for (const Subscript &ss : x.subscript()) {
    if (!IsInitialDataTarget(ss)) {
      return false;
    }
  }
  return IsInitialDataTarget(x.base());
}
bool IsInitialDataTarget(const DataRef &x) { return IsInitialDataTarget(x.u); }
bool IsInitialDataTarget(const Substring &x) {
  return IsConstantExpr(x.lower()) && IsConstantExpr(x.upper());
}
bool IsInitialDataTarget(const ComplexPart &x) {
  return IsInitialDataTarget(x.complex());
}
template<typename T> bool IsInitialDataTarget(const Designator<T> &x) {
  return IsInitialDataTarget(x.u);
}
bool IsInitialDataTarget(const NullPointer &) { return true; }
template<typename T> bool IsInitialDataTarget(const Expr<T> &x) {
  return IsInitialDataTarget(x.u);
}
template<typename... A> bool IsInitialDataTarget(const std::variant<A...> &u) {
  return std::visit([](const auto &x) { return IsInitialDataTarget(x); }, u);
}

bool IsInitialDataTarget(const Expr<SomeType> &x) {
  return IsInitialDataTarget(x.u);
}

}<|MERGE_RESOLUTION|>--- conflicted
+++ resolved
@@ -554,7 +554,6 @@
                   ScalarFunc<T, TI>([](const Scalar<TI> &i) -> Scalar<T> {
                     return Scalar<T>{i.POPPAR() ? 1 : 0};
                   }));
-<<<<<<< HEAD
             }
             auto fptr{&Scalar<TI>::LEADZ};
             if (name == "leadz") {  // done in fprt definition
@@ -642,94 +641,12 @@
   } else if (name == "selected_char_kind") {
     if (const auto *chCon{UnwrapExpr<Constant<TypeOf<std::string>>>(args[0])}) {
       if (std::optional<std::string> value{chCon->GetScalarValue()}) {
-        return Expr<T>{SelectedCharKind(*value)};
-=======
-            },
-            sn->u);
-      } else {
-        common::die("leadz argument must be integer");
-      }
-    } else if (name == "len") {
-      if (auto *charExpr{UnwrapExpr<Expr<SomeCharacter>>(args[0])}) {
-        return std::visit(
-            [&](auto &kx) {
-              if (auto len{kx.LEN()}) {
-                return Fold(context, ConvertToType<T>(*std::move(len)));
-              } else {
-                return Expr<T>{std::move(funcRef)};
-              }
-            },
-            charExpr->u);
-      } else {
-        common::die("len() argument must be of character type");
-      }
-    } else if (name == "maskl" || name == "maskr") {
-      // Argument can be of any kind but value has to be smaller than bit_size.
-      // It can be safely converted to Int4 to simplify.
-      using Int4 = Type<TypeCategory::Integer, 4>;
-      const auto fptr{name == "maskl" ? &Scalar<T>::MASKL : &Scalar<T>::MASKR};
-      return FoldElementalIntrinsic<T, Int4>(context, std::move(funcRef),
-          ScalarFunc<T, Int4>([&fptr](const Scalar<Int4> &places) -> Scalar<T> {
-            return fptr(static_cast<int>(places.ToInt64()));
-          }));
-    } else if (name == "merge_bits") {
-      return FoldElementalIntrinsic<T, T, T, T>(
-          context, std::move(funcRef), &Scalar<T>::MERGE_BITS);
-    } else if (name == "precision") {
-      if (const auto *cx{UnwrapExpr<Expr<SomeReal>>(args[0])}) {
-        return Expr<T>{std::visit(
-            [](const auto &kx) {
-              return Scalar<ResultType<decltype(kx)>>::PRECISION;
-            },
-            cx->u)};
-      } else if (const auto *cx{UnwrapExpr<Expr<SomeComplex>>(args[0])}) {
-        return Expr<T>{std::visit(
-            [](const auto &kx) {
-              return Scalar<typename ResultType<decltype(kx)>::Part>::PRECISION;
-            },
-            cx->u)};
-      }
-    } else if (name == "radix") {
-      return Expr<T>{2};
-    } else if (name == "range") {
-      if (const auto *cx{UnwrapExpr<Expr<SomeInteger>>(args[0])}) {
-        return Expr<T>{std::visit(
-            [](const auto &kx) {
-              return Scalar<ResultType<decltype(kx)>>::RANGE;
-            },
-            cx->u)};
-      } else if (const auto *cx{UnwrapExpr<Expr<SomeReal>>(args[0])}) {
-        return Expr<T>{std::visit(
-            [](const auto &kx) {
-              return Scalar<ResultType<decltype(kx)>>::RANGE;
-            },
-            cx->u)};
-      } else if (const auto *cx{UnwrapExpr<Expr<SomeComplex>>(args[0])}) {
-        return Expr<T>{std::visit(
-            [](const auto &kx) {
-              return Scalar<typename ResultType<decltype(kx)>::Part>::RANGE;
-            },
-            cx->u)};
-      }
-    } else if (name == "rank") {
-      // TODO assumed-rank dummy argument
-      return Expr<T>{args[0].value().Rank()};
-    } else if (name == "selected_char_kind") {
-      if (const auto *chCon{
-              UnwrapExpr<Constant<TypeOf<std::string>>>(args[0])}) {
-        if (std::optional<std::string> value{chCon->GetScalarValue()}) {
-          if (*value == "default") {
-            return Expr<T>{
-                context.defaults().GetDefaultKind(TypeCategory::Character)};
-          } else {
-            return Expr<T>{SelectedCharKind(*value)};
-          }
-        }
-      }
-    } else if (name == "selected_int_kind") {
-      if (auto p{GetInt64Arg(args[0])}) {
-        return Expr<T>{SelectedIntKind(*p)};
->>>>>>> e980d641
+        if (*value == "default") {
+          return Expr<T>{
+              context.defaults().GetDefaultKind(TypeCategory::Character)};
+        } else {
+          return Expr<T>{SelectedCharKind(*value)};
+        }
       }
     }
   } else if (name == "selected_int_kind") {
